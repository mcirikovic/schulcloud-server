# Changelog

All notable changes to this project will be documented in this file.

The format is based on [Keep a Changelog](https://keepachangelog.com/en/1.0.0/),
and this project adheres to [Semantic Versioning](https://semver.org/spec/v2.0.0.html).

Allowed Types of change: `Added`, `Changed`, `Deprecated`, `Removed`, `Fixed`, `Security`

## Unreleased

<<<<<<< HEAD
### Changed

- SC-5987 Internationalisation: extend user and school model with default language
=======
## [24.4.0] - 2020-8-31
>>>>>>> 27947231

### Fixed

- SC-6122 - Edusharing preload thumbnails in parallel. Edusharing authentication stabilisation.

## [24.3.3] - 2020-08-28

- SC-6469: prevent admin access to lessons admins shouldnt have access to.

## [24.3.2] - 2020-08-26

- SC-6382: fix handling of consents for users with unknown birthdays. consentStatus: 'ok' will be returned for valid consents without birthday.

## [24.3.1] - 2020-08-25

- SC-5420: TSC Schuljahreswechsel

## [24.3.0] - 2020-08-25

## [24.2.5] - 2020-08-24

- SC-6328 add migration to set student_list settings in all non n21 clouds schools to false.

## [24.2.4] - 2020-08-20

## [24.2.3] - 2020-08-20

## [24.2.2] - 2020-08-20

### Added
- SC-5280: the LDAP service will try to reconnect up to three times if the connection was lost or could not be established
- SC-5280: the LDAP service and LDAP syncers now report more errors to the stats object

### Fixed
- SC-5280: the LDAP sync now handles (timeout/firewall) errors much more gracefully
- SC-5280: LDAP bind operations will only be issued if the connection was established successfully
- SC-5280: aggregated LDAP statistics will now show the number of succesful and failed sub-syncs instead of just 1 or 0

### Changed
- SC-5280: if disconnected prematurely, the LDAP service will not try to connect again just to unbind from the server

## [24.0.2] - 2020-08-05
### Fixed - 24.0.2
- SC-5835: Starting the new school year automatically - Cluster 4

## [24.0.1] - 2020-07-31
### Fixed - 24.0.1
-  SC-5917 Fix activation of LDAP system

## [23.6.3] - 2020-07-28

### Added

- SC-5754 Added isExternal attribute to school model. If ldapSchoolIdentifier or source is defined, isExternal will be set to true
otherwise, if none of them are defined it wil be set to false.

### Added

- SC-4520 created a new Service called Activation Service; with which jobs can be defined and are 
only executed when an activation link (activation code) is confirmed (e.g.: change of e-mail address/username)
Also added a sub-service for changing email/username in Activation Service
- SC-5280: the LDAP service will try to reconnect up to three times if the connection was lost or could not be established
- SC-5280: the LDAP service and LDAP syncers now report more errors to the stats object

### Fixed

- SC-5250: Fixes the CSV-Import, if there are whitespaces in the columnnames
- SC-5686: only users with the team permission "RENAME_TEAM" can execute the patch method in teams route
- SC-5280: the LDAP sync now handles (timeout/firewall) errors much more gracefully
- SC-5280: LDAP bind operations will only be issued if the connection was established successfully
- SC-5280: aggregated LDAP statistics will now show the number of succesful and failed sub-syncs instead of just 1 or 0

### Changed

- SC-5542: Added an after hook for AdminUsers find method which formats birthday date to DD.MM.YYYY format.
- SC-4289 Changed aggregations in admin tables, classes are now taken only from current year or max grade level, and are sorted
by numeric ordering.
- SC-5280: if disconnected prematurely, the LDAP service will not try to connect again just to unbind from the server

### Security

## [23.6.3] - 2020-07-28

### Fixed - 23.6.3
- SC-5416: Enable maintenance Mode for LDAP Schools and change the currentSchoolYear for non-LDAP Schools


## [23.6.4] - 2020-07-29
### Fixed - 23.6.4
- SC-5883: Choose current schoolyear based on the school instead of the date for creating classes.

## [23.6.3] - 2020-07-28

### Fixed - 23.6.3
- SC-5416: Enable maintenance Mode for LDAP Schools and change the currentSchoolYear for non-LDAP Schools

## [23.6.2] - 2020-07-22

### Fixed - 23.6.2

- SC-5773: LDAPSchoolSyncer now correctly populates classes synced from an LDAP server, even if only students or only teachers are assigned to the class.
- SC-5250: Fixes the CSV-Import, if there are whitespaces in the columnnames

## [23.6.1] - 2020-07-22

### Fixed - 23.6.1

- SC-5733: LDAPSchoolSyncer now uses the Users model service to avoid ignoring indexes due to automatic collation


## [23.6.0] - 2020-07-21

### Added - 23.6.0

- SC-4142: Added indexes on TSP sync related attributes in user and school schema.
- SC-4142: Adds info about unchanged entities to TSP sync statistics

## [23.5.4] - 2020-07-08

### Added - 23.5.4

- SC-2714 Added the federal state "Internationale Schule"


## [23.5.0] - 2020-06-15

### Added in 23.5.0

- SC-4192 add tests that ensure classes on other schools cant be manipulated


### Fixed in 23.5.0

### Changed in 23.5.0

- SC-4957 user.ldapId and user.ldapDn are now indexed to improve performance


## [23.4.7] - 2020-07-01

### Fixed in 23.4.7

- SC-4965 Converted "consent" subdocument in "users" to a nested document to fix changing consents in administration and removing a bug in registration that resulted in deleted users.

## [23.4.5] - 2020-06-17

### Fixed in 23.4.5

- SC-5007 re-introduces ldap system root path to API result to fix issue with duplicating schools


## [23.4.3-nbc] - 2020-06-15

### Fixed in 23.4.3-nbc

- SC-5054 Revert hook restrictions that prevented registration with custom deata privacy documents enabled


## [23.4.0-nbc] - 2020-06-11

### Added - 23.4.0-nbc

- SC-4577 extend consentversions with school specific privacy policy, which can be added by the school admin


## [23.2.4] - 2020-06-05

### Fixed - 23.2.4

- SC-4876 soften sanitization to allow editor actions to be persisted correctly

## [23.2.1] - 2020-06-04

### Security - 23.2.1

- SC-4720 improve importhashes for registrationlinks

## [23.2.0] - 2020-06-03

### Security - 23.2.0

- SC-4506 Secure Find User Route. Access user list by students is allowed only if they are eligible to create teams.
- SC-4506 Secure Get User Route. Read user details may only users with STUDENT_LIST or TEACHER_LIST permissions

## [23.1.4] - 2020-05-29

### Fixed in 23.1.4

- SC-4749 avoid xss in image onerror event attribute for submissions

## [23.0.0] - 2020-05-19

### Changed in 23.0.0

- SC-4075 Teams creation by students logic was changed. New environment enumeration variable `STUDENT_TEAM_CREATION` 
with possible values `disabled`, `enabled`, `opt-in`, `opt-out` was introduced. The feature value is set by instance deployment. 
In case of `disabled`, `enabled` it is valid for all schools of the instance and cannot be changed by the admin. 
In case of `opt-in` and `opt-out` the feature should be enabled/disabled by the school admin.

## [22.10.3] - 2020-05-13

### Fixed in 22.10.3

-   Unbind errors no longer stop the LDAP sync if more systems follow

## [22.10.2] - 2020-05-12

### Fixed in 22.10.2

-   fixed pagination for students/teacher table

## [22.10.0] - 2020-05-11

### Added in 22.10.0

-   SC-3719 Files now have a `creator` attribute that references the ID of the user that created the file.
    For old files, it is set to the first user permission inside the permissions array (legacy creator check).
-   SC-3719 The `files` collection now has two additional indexes: `{creator}` and `{permissions.refId, permissions.refPermModel}`.
-   add MongoDB Collation Support to control sorting behaviour in regards to capitalization.
-   SC-3607 CSVSyncer now allows the optional birthday field (formats: dd/mm/yyyy, dd.mm.yyyy, dd-mm-yyyy) in CSV data
-   SC-3948 support users query in adminusers routes
-   SC-4018 Add additional nexboard permissions
-   SC-4008 Migrated generateRegistrationLink Hook from SC-Client into Server
-   SC-3686 Added new Registration Link Service for sending mails
-   SC-4094 Teachers can now provide feedback in the form of uploaded files

### Fixed in 22.10.0

-   SC-3892 Update Filter of submission in order to work with older submissions
-   SC-3395 if fetching the release fails, a error will be thrown
-   backup.js now outputs valid json exports
-   SC-4105 fixed a problem with new users tests not working with recent hotfix.
-   Checks of user consent calculated correct now

### Changed in 22.10.0

-   User delete now accepts bulk delete requests
-   SC-3958: the "general" LDAP strategy now returns an empty array if classes are not configured properly
-   Increase performance - error logging in sentry
-   Mergify: add and modified some configs

### Removed in 22.10.0

-   SC-3958: the LDAP strategy interface no longer supports synchronizing team members to the never-used original N21-IDM
-   SC-3958: the environment variables NBC_IMPORTURL, NBC_IMPORTUSER, and NBC_IMPORTPASSWORD are no longer used and have been removed
-   Removed the obsolete commentSchema from the homework service. It was not in use.

## [22.9.20]

### Added

-  SC-4042: Added support for a central IServ-Connector

### Changed

-  LDAP syncs on servers with multiple schools now only sync one school at a time to avoid issues when paging search requests
-  LDAP syncs use less memory (because they do a lot less in parallel)
-  LDAPSchoolSyncer now returns user and class statistics

### Fixed

-  Fixed LDAP-Service disconnect method
-  LDAPSystemSyncers now properly close their connections after syncing
-  Authentication via LDAP now tries to close the connection after login
-  Fixed a warning message appearing when patching users via internal request

## [22.9.18]

### Fixed

-  SC-4215: Do not allow unprivileged users to find users with non-school roles (expert, parent, etc.)

## [22.9.17]

### Fixed

-  SC-4121: File uploads no longer fail if the security scan is misconfigured or errors during enqueuing

## [22.9.10]

### Added

-  enable API key for /mails route

## [22.9.10]

### Fixed

-  fixed an issue that prevented api-key authenticated calls to function with query.

## [22.9.9]

### Added

-  Sync can now be authenticated with an api-key.

## [22.9.8]

### Fixed

-  Fixed an error where ldap users without proper uuid where not filtered correctly.

## [22.9.7]

### Security

-  the /ldap route can now only be triggered for the users own school.

## [22.9.6]

### Added

-   users without `SCHOOL_EDIT` permission, but with `SCHOOL_STUDENT_TEAM_MANAGE` permission can now toggle the school feature `disableStudentTeamCreation`.

### Fixed

-   Admins in Thuringia can now prevent students from creating teams


## [22.9.5]

### Security

-   increased security for the publicTeachers route.

## [22.9.4]

### Fixed

-   fixes an issue with LDAP account updates if more than one account exists for the user (migration from local login to LDAP)


## [22.9.3]

### Fixed

-   fixes regression in LDAP sync, that caused incomplete user updates


## [22.9.2]

### Security

-   increased security for user PUT operation


## [22.9.1]

### Fixed

-   SC-3994: remove unnecessary bucket creation call that caused school administration and LDAP Sync to throw errors

### Changed
-   use collation for /homeworks, /users, /publicTeachers, /users/admin/teachers, /users/admin/students, /classes, and /courses.

## [22.9.0]

-   Security updates

## [22.8.0]

### Added

- This changelog has been added

### Removed

-   Clipboard sockets
-   This changelog has been added
-   Backend route to confirm analog consents in bulk
-   Changed Seed Data + Migration Script: Added feature flag for new Editor to klara.fall@schul-cloud.org
-   SC-2922: Enable use of multiple S3 instances as file storage provider
    -   A new collection is added to administrate multiple S3 instances
    -   A migration will automatically use the AWS environment variables to add those as default provider for all existing schools
    -   For new schools the less used provider is assigned as storage provider
    -   Environment Variables:
        -   FEATURE_MULTIPLE_S3_PROVIDERS_ENABLED=true will activate the feature
        -   S3_KEY, used for symmetric encryption, already required for the migration because of the secret access key encryption

### Changed

-   SC-3767: moved env variables to globals.js, NODE_ENV required to equal 'test' for test execution and right database selection

### Changed

-   migrated backup.sh script to node, so it can run platform independant and works on windows.

### Fixed

-   SC-3821: Fix Co-Teachers and Substitution teachers not being able to Grade Homeworks


## 22.7.1

### Fixed

- Admin and teacher user could change other users without changing them self<|MERGE_RESOLUTION|>--- conflicted
+++ resolved
@@ -9,13 +9,11 @@
 
 ## Unreleased
 
-<<<<<<< HEAD
 ### Changed
 
 - SC-5987 Internationalisation: extend user and school model with default language
-=======
+
 ## [24.4.0] - 2020-8-31
->>>>>>> 27947231
 
 ### Fixed
 
