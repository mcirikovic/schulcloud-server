--- conflicted
+++ resolved
@@ -13,9 +13,6 @@
 
 ### Added
 
-<<<<<<< HEAD
-  - This changelog has been added
-=======
 -   This changelog has been added
 -   Changed Seed Data + Migration Script: Added feature flag for new Editor to klara.fall@schul-cloud.org
 -   SC-2922: Enable use of multiple S3 instances as file storage provider
@@ -29,7 +26,6 @@
 ### Fixed
 
 -   SC-3821: Fix Co-Teachers and Substitution teachers not being able to Grade Homeworks
->>>>>>> 8191d504
 
 
 ## 22.7.1
