# Changelog

All notable changes to this project will be documented in this file.

The format is based on [Keep a Changelog](https://keepachangelog.com/en/1.0.0/),
and this project adheres to [Semantic Versioning](https://semver.org/spec/v2.0.0.html).

Allowed Types of change: `Added`, `Changed`, `Deprecated`, `Removed`, `Fixed`, `Security`

## Unreleased
## [24.4.3] - 2020-09-09

<<<<<<< HEAD
### Added

- Test changelog has been updated for feature or hotfix branches
- SC-5612 - Adding search feature to the admintables for nuxt-client.

## [24.4.1] - 2020-08-31
=======
### Fixed
- SC-6533 - Login not possible if admin reset password

## [24.4.2] - 2020-08-31
>>>>>>> 6bc17173

### Fixed

- SC-6554: CSV-Importer no longer allows patching users with different roles

## [24.4.1] - 2020-08-31

### Fixed

- SC-6511 - LDAP edit button missing.

### Changed

- SC-5987 Internationalisation: extend user and school model with default language

### Added

- SC-6172: added hooks and checks to look for unique and not disposable emails in adminUsers service

## [24.4.0] - 2020-8-31

### Fixed

- SC-6122 - Edusharing preload thumbnails in parallel. Edusharing authentication stabilisation.

## [24.3.3] - 2020-08-28

- SC-6469: prevent admin access to lessons admins shouldnt have access to.

## [24.3.2] - 2020-08-26

- SC-6382: fix handling of consents for users with unknown birthdays. consentStatus: 'ok' will be returned for valid consents without birthday.

## [24.3.1] - 2020-08-25

- SC-5420: TSC Schuljahreswechsel

## [24.3.0] - 2020-08-25

## [24.2.5] - 2020-08-24

- SC-6328 add migration to set student_list settings in all non n21 clouds schools to false.

## [24.2.4] - 2020-08-20

## [24.2.3] - 2020-08-20

## [24.2.2] - 2020-08-20

### Added

- SC-5280: the LDAP service will try to reconnect up to three times if the connection was lost or could not be established
- SC-5280: the LDAP service and LDAP syncers now report more errors to the stats object

### Fixed

- SC-5280: the LDAP sync now handles (timeout/firewall) errors much more gracefully
- SC-5280: LDAP bind operations will only be issued if the connection was established successfully
- SC-5280: aggregated LDAP statistics will now show the number of succesful and failed sub-syncs instead of just 1 or 0

### Changed

- SC-5280: if disconnected prematurely, the LDAP service will not try to connect again just to unbind from the server

### Added

- SC-5808: added an isExternal check to the create method of AdminUsers service, only users from not external schools can create users

## [24.0.2] - 2020-08-05

### Fixed - 24.0.2

- SC-5835: Starting the new school year automatically - Cluster 4

## [24.0.1] - 2020-07-31

### Fixed - 24.0.1

- SC-5917 Fix activation of LDAP system

## [23.6.3] - 2020-07-28

### Added

- SC-5754 Added isExternal attribute to school model. If ldapSchoolIdentifier or source is defined, isExternal will be set to true
  otherwise, if none of them are defined it wil be set to false.

### Added

- SC-4520 created a new Service called Activation Service; with which jobs can be defined and are
  only executed when an activation link (activation code) is confirmed (e.g.: change of e-mail address/username)
  Also added a sub-service for changing email/username in Activation Service
- SC-5280: the LDAP service will try to reconnect up to three times if the connection was lost or could not be established
- SC-5280: the LDAP service and LDAP syncers now report more errors to the stats object

### Fixed

- SC-5250: Fixes the CSV-Import, if there are whitespaces in the columnnames
- SC-5686: only users with the team permission "RENAME_TEAM" can execute the patch method in teams route
- SC-5280: the LDAP sync now handles (timeout/firewall) errors much more gracefully
- SC-5280: LDAP bind operations will only be issued if the connection was established successfully
- SC-5280: aggregated LDAP statistics will now show the number of succesful and failed sub-syncs instead of just 1 or 0

### Changed

- SC-5542: Added an after hook for AdminUsers find method which formats birthday date to DD.MM.YYYY format.
- SC-4289 Changed aggregations in admin tables, classes are now taken only from current year or max grade level, and are sorted
  by numeric ordering.
- SC-5280: if disconnected prematurely, the LDAP service will not try to connect again just to unbind from the server

### Security

## [23.6.3] - 2020-07-28

### Fixed - 23.6.3

- SC-5416: Enable maintenance Mode for LDAP Schools and change the currentSchoolYear for non-LDAP Schools

## [23.6.4] - 2020-07-29

### Fixed - 23.6.4

- SC-5883: Choose current schoolyear based on the school instead of the date for creating classes.

## [23.6.3] - 2020-07-28

### Fixed - 23.6.3

- SC-5416: Enable maintenance Mode for LDAP Schools and change the currentSchoolYear for non-LDAP Schools

## [23.6.2] - 2020-07-22

### Fixed - 23.6.2

- SC-5773: LDAPSchoolSyncer now correctly populates classes synced from an LDAP server, even if only students or only teachers are assigned to the class.
- SC-5250: Fixes the CSV-Import, if there are whitespaces in the columnnames

## [23.6.1] - 2020-07-22

### Fixed - 23.6.1

- SC-5733: LDAPSchoolSyncer now uses the Users model service to avoid ignoring indexes due to automatic collation

## [23.6.0] - 2020-07-21

### Added - 23.6.0

- SC-4142: Added indexes on TSP sync related attributes in user and school schema.
- SC-4142: Adds info about unchanged entities to TSP sync statistics

## [23.5.4] - 2020-07-08

### Added - 23.5.4

- SC-2714 Added the federal state "Internationale Schule"

## [23.5.0] - 2020-06-15

### Added in 23.5.0

- SC-4192 add tests that ensure classes on other schools cant be manipulated

### Fixed in 23.5.0

### Changed in 23.5.0

- SC-4957 user.ldapId and user.ldapDn are now indexed to improve performance

## [23.4.7] - 2020-07-01

### Fixed in 23.4.7

- SC-4965 Converted "consent" subdocument in "users" to a nested document to fix changing consents in administration and removing a bug in registration that resulted in deleted users.

## [23.4.5] - 2020-06-17

### Fixed in 23.4.5

- SC-5007 re-introduces ldap system root path to API result to fix issue with duplicating schools

## [23.4.3-nbc] - 2020-06-15

### Fixed in 23.4.3-nbc

- SC-5054 Revert hook restrictions that prevented registration with custom deata privacy documents enabled

## [23.4.0-nbc] - 2020-06-11

### Added - 23.4.0-nbc

- SC-4577 extend consentversions with school specific privacy policy, which can be added by the school admin

## [23.2.4] - 2020-06-05

### Fixed - 23.2.4

- SC-4876 soften sanitization to allow editor actions to be persisted correctly

## [23.2.1] - 2020-06-04

### Security - 23.2.1

- SC-4720 improve importhashes for registrationlinks

## [23.2.0] - 2020-06-03

### Security - 23.2.0

- SC-4506 Secure Find User Route. Access user list by students is allowed only if they are eligible to create teams.
- SC-4506 Secure Get User Route. Read user details may only users with STUDENT_LIST or TEACHER_LIST permissions

## [23.1.4] - 2020-05-29

### Fixed in 23.1.4

- SC-4749 avoid xss in image onerror event attribute for submissions

## [23.0.0] - 2020-05-19

### Changed in 23.0.0

- SC-4075 Teams creation by students logic was changed. New environment enumeration variable `STUDENT_TEAM_CREATION`
  with possible values `disabled`, `enabled`, `opt-in`, `opt-out` was introduced. The feature value is set by instance deployment.
  In case of `disabled`, `enabled` it is valid for all schools of the instance and cannot be changed by the admin.
  In case of `opt-in` and `opt-out` the feature should be enabled/disabled by the school admin.

## [22.10.3] - 2020-05-13

### Fixed in 22.10.3

- Unbind errors no longer stop the LDAP sync if more systems follow

## [22.10.2] - 2020-05-12

### Fixed in 22.10.2

- fixed pagination for students/teacher table

## [22.10.0] - 2020-05-11

### Added in 22.10.0

- SC-3719 Files now have a `creator` attribute that references the ID of the user that created the file.
  For old files, it is set to the first user permission inside the permissions array (legacy creator check).
- SC-3719 The `files` collection now has two additional indexes: `{creator}` and `{permissions.refId, permissions.refPermModel}`.
- add MongoDB Collation Support to control sorting behaviour in regards to capitalization.
- SC-3607 CSVSyncer now allows the optional birthday field (formats: dd/mm/yyyy, dd.mm.yyyy, dd-mm-yyyy) in CSV data
- SC-3948 support users query in adminusers routes
- SC-4018 Add additional nexboard permissions
- SC-4008 Migrated generateRegistrationLink Hook from SC-Client into Server
- SC-3686 Added new Registration Link Service for sending mails
- SC-4094 Teachers can now provide feedback in the form of uploaded files

### Fixed in 22.10.0

- SC-3892 Update Filter of submission in order to work with older submissions
- SC-3395 if fetching the release fails, a error will be thrown
- backup.js now outputs valid json exports
- SC-4105 fixed a problem with new users tests not working with recent hotfix.
- Checks of user consent calculated correct now

### Changed in 22.10.0

- User delete now accepts bulk delete requests
- SC-3958: the "general" LDAP strategy now returns an empty array if classes are not configured properly
- Increase performance - error logging in sentry
- Mergify: add and modified some configs

### Removed in 22.10.0

- SC-3958: the LDAP strategy interface no longer supports synchronizing team members to the never-used original N21-IDM
- SC-3958: the environment variables NBC_IMPORTURL, NBC_IMPORTUSER, and NBC_IMPORTPASSWORD are no longer used and have been removed
- Removed the obsolete commentSchema from the homework service. It was not in use.

## [22.9.20]

### Added

- SC-4042: Added support for a central IServ-Connector

### Changed

- LDAP syncs on servers with multiple schools now only sync one school at a time to avoid issues when paging search requests
- LDAP syncs use less memory (because they do a lot less in parallel)
- LDAPSchoolSyncer now returns user and class statistics

### Fixed

- Fixed LDAP-Service disconnect method
- LDAPSystemSyncers now properly close their connections after syncing
- Authentication via LDAP now tries to close the connection after login
- Fixed a warning message appearing when patching users via internal request

## [22.9.18]

### Fixed

- SC-4215: Do not allow unprivileged users to find users with non-school roles (expert, parent, etc.)

## [22.9.17]

### Fixed

- SC-4121: File uploads no longer fail if the security scan is misconfigured or errors during enqueuing

## [22.9.10]

### Added

- enable API key for /mails route

## [22.9.10]

### Fixed

- fixed an issue that prevented api-key authenticated calls to function with query.

## [22.9.9]

### Added

- Sync can now be authenticated with an api-key.

## [22.9.8]

### Fixed

- Fixed an error where ldap users without proper uuid where not filtered correctly.

## [22.9.7]

### Security

- the /ldap route can now only be triggered for the users own school.

## [22.9.6]

### Added

- users without `SCHOOL_EDIT` permission, but with `SCHOOL_STUDENT_TEAM_MANAGE` permission can now toggle the school feature `disableStudentTeamCreation`.

### Fixed

- Admins in Thuringia can now prevent students from creating teams

## [22.9.5]

### Security

- increased security for the publicTeachers route.

## [22.9.4]

### Fixed

- fixes an issue with LDAP account updates if more than one account exists for the user (migration from local login to LDAP)

## [22.9.3]

### Fixed

- fixes regression in LDAP sync, that caused incomplete user updates

## [22.9.2]

### Security

- increased security for user PUT operation

## [22.9.1]

### Fixed

- SC-3994: remove unnecessary bucket creation call that caused school administration and LDAP Sync to throw errors

### Changed

- use collation for /homeworks, /users, /publicTeachers, /users/admin/teachers, /users/admin/students, /classes, and /courses.

## [22.9.0]

- Security updates

## [22.8.0]

### Added

- This changelog has been added

### Removed

- Clipboard sockets
- This changelog has been added
- Backend route to confirm analog consents in bulk
- Changed Seed Data + Migration Script: Added feature flag for new Editor to klara.fall@schul-cloud.org
- SC-2922: Enable use of multiple S3 instances as file storage provider
  - A new collection is added to administrate multiple S3 instances
  - A migration will automatically use the AWS environment variables to add those as default provider for all existing schools
  - For new schools the less used provider is assigned as storage provider
  - Environment Variables:
    - FEATURE_MULTIPLE_S3_PROVIDERS_ENABLED=true will activate the feature
    - S3_KEY, used for symmetric encryption, already required for the migration because of the secret access key encryption

### Changed

- SC-3767: moved env variables to globals.js, NODE_ENV required to equal 'test' for test execution and right database selection

### Changed

- migrated backup.sh script to node, so it can run platform independant and works on windows.

### Fixed

- SC-3821: Fix Co-Teachers and Substitution teachers not being able to Grade Homeworks

## 22.7.1

### Fixed

- Admin and teacher user could change other users without changing them self<|MERGE_RESOLUTION|>--- conflicted
+++ resolved
@@ -8,21 +8,18 @@
 Allowed Types of change: `Added`, `Changed`, `Deprecated`, `Removed`, `Fixed`, `Security`
 
 ## Unreleased
-## [24.4.3] - 2020-09-09
-
-<<<<<<< HEAD
+
 ### Added
 
 - Test changelog has been updated for feature or hotfix branches
 - SC-5612 - Adding search feature to the admintables for nuxt-client.
 
-## [24.4.1] - 2020-08-31
-=======
+## [24.4.3] - 2020-09-09
+
 ### Fixed
 - SC-6533 - Login not possible if admin reset password
 
 ## [24.4.2] - 2020-08-31
->>>>>>> 6bc17173
 
 ### Fixed
 
