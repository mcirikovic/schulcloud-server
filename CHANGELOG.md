# Changelog

All notable changes to this project will be documented in this file.

The format is based on [Keep a Changelog](https://keepachangelog.com/en/1.0.0/),
and this project adheres to [Semantic Versioning](https://semver.org/spec/v2.0.0.html).

Allowed Types of change: `Added`, `Changed`, `Deprecated`, `Removed`, `Fixed`, `Security`

## Unreleased

<<<<<<< HEAD
### Changed

- SC-4289 Changed aggregations in admin tables, classes are now taken only from current year or max grade level, and are sorted
by numeric ordering.

### Added

- SC-4520 created a new Service called Activation Service; with which jobs can be defined and are 
only executed when an activation link (activation code) is confirmed (e.g.: change of e-mail address/username)
Also added a sub-service for changing email/username in Activation Service

### Fixed

- SC-5250: Fixes the CSV-Import, if there are whitespaces in the columnnames
- SC-5686: only users with the team permission "RENAME_TEAM" can execute the patch method in teams route

### Changed

- SC-5542: Added an after hook for AdminUsers find method which formats birthday date to DD.MM.YYYY format.

### Security
=======
## [23.6.2] - 2020-07-22

### Fixed - 23.6.2

- SC-5773: LDAPSchoolSyncer now correctly populates classes synced from an LDAP server, even if only students or only teachers are assigned to the class.
>>>>>>> ea3e9d8f


## [23.6.1] - 2020-07-22

### Fixed - 23.6.1

- SC-5733: LDAPSchoolSyncer now uses the Users model service to avoid ignoring indexes due to automatic collation


## [23.6.0] - 2020-07-21

### Added - 23.6.0

- SC-4142: Added indexes on TSP sync related attributes in user and school schema.
- SC-4142: Adds info about unchanged entities to TSP sync statistics

## [23.5.4] - 2020-07-08

### Added - 23.5.4

- SC-2714 Added the federal state "Internationale Schule"


## [23.5.0] - 2020-06-15

### Added in 23.5.0

- SC-4192 add tests that ensure classes on other schools cant be manipulated


### Fixed in 23.5.0

### Changed in 23.5.0

- SC-4957 user.ldapId and user.ldapDn are now indexed to improve performance


## [23.4.7] - 2020-07-01

### Fixed in 23.4.7

- SC-4965 Converted "consent" subdocument in "users" to a nested document to fix changing consents in administration and removing a bug in registration that resulted in deleted users.

## [23.4.5] - 2020-06-17

### Fixed in 23.4.5

- SC-5007 re-introduces ldap system root path to API result to fix issue with duplicating schools


## [23.4.3-nbc] - 2020-06-15

### Fixed in 23.4.3-nbc

- SC-5054 Revert hook restrictions that prevented registration with custom deata privacy documents enabled


## [23.4.0-nbc] - 2020-06-11

### Added - 23.4.0-nbc

- SC-4577 extend consentversions with school specific privacy policy, which can be added by the school admin


## [23.2.4] - 2020-06-05

### Fixed - 23.2.4

- SC-4876 soften sanitization to allow editor actions to be persisted correctly

## [23.2.1] - 2020-06-04

### Security - 23.2.1

- SC-4720 improve importhashes for registrationlinks

## [23.2.0] - 2020-06-03

### Security - 23.2.0

- SC-4506 Secure Find User Route. Access user list by students is allowed only if they are eligible to create teams.
- SC-4506 Secure Get User Route. Read user details may only users with STUDENT_LIST or TEACHER_LIST permissions

## [23.1.4] - 2020-05-29

### Fixed in 23.1.4

- SC-4749 avoid xss in image onerror event attribute for submissions

## [23.0.0] - 2020-05-19

### Changed in 23.0.0

- SC-4075 Teams creation by students logic was changed. New environment enumeration variable `STUDENT_TEAM_CREATION` 
with possible values `disabled`, `enabled`, `opt-in`, `opt-out` was introduced. The feature value is set by instance deployment. 
In case of `disabled`, `enabled` it is valid for all schools of the instance and cannot be changed by the admin. 
In case of `opt-in` and `opt-out` the feature should be enabled/disabled by the school admin.

## [22.10.3] - 2020-05-13

### Fixed in 22.10.3

-   Unbind errors no longer stop the LDAP sync if more systems follow

## [22.10.2] - 2020-05-12

### Fixed in 22.10.2

-   fixed pagination for students/teacher table

## [22.10.0] - 2020-05-11

### Added in 22.10.0

-   SC-3719 Files now have a `creator` attribute that references the ID of the user that created the file.
    For old files, it is set to the first user permission inside the permissions array (legacy creator check).
-   SC-3719 The `files` collection now has two additional indexes: `{creator}` and `{permissions.refId, permissions.refPermModel}`.
-   add MongoDB Collation Support to control sorting behaviour in regards to capitalization.
-   SC-3607 CSVSyncer now allows the optional birthday field (formats: dd/mm/yyyy, dd.mm.yyyy, dd-mm-yyyy) in CSV data
-   SC-3948 support users query in adminusers routes
-   SC-4018 Add additional nexboard permissions
-   SC-4008 Migrated generateRegistrationLink Hook from SC-Client into Server
-   SC-3686 Added new Registration Link Service for sending mails
-   SC-4094 Teachers can now provide feedback in the form of uploaded files

### Fixed in 22.10.0

-   SC-3892 Update Filter of submission in order to work with older submissions
-   SC-3395 if fetching the release fails, a error will be thrown
-   backup.js now outputs valid json exports
-   SC-4105 fixed a problem with new users tests not working with recent hotfix.
-   Checks of user consent calculated correct now

### Changed in 22.10.0

-   User delete now accepts bulk delete requests
-   SC-3958: the "general" LDAP strategy now returns an empty array if classes are not configured properly
-   Increase performance - error logging in sentry
-   Mergify: add and modified some configs

### Removed in 22.10.0

-   SC-3958: the LDAP strategy interface no longer supports synchronizing team members to the never-used original N21-IDM
-   SC-3958: the environment variables NBC_IMPORTURL, NBC_IMPORTUSER, and NBC_IMPORTPASSWORD are no longer used and have been removed
-   Removed the obsolete commentSchema from the homework service. It was not in use.

## [22.9.20]

### Added

-  SC-4042: Added support for a central IServ-Connector

### Changed

-  LDAP syncs on servers with multiple schools now only sync one school at a time to avoid issues when paging search requests
-  LDAP syncs use less memory (because they do a lot less in parallel)
-  LDAPSchoolSyncer now returns user and class statistics

### Fixed

-  Fixed LDAP-Service disconnect method
-  LDAPSystemSyncers now properly close their connections after syncing
-  Authentication via LDAP now tries to close the connection after login
-  Fixed a warning message appearing when patching users via internal request

## [22.9.18]

### Fixed

-  SC-4215: Do not allow unprivileged users to find users with non-school roles (expert, parent, etc.)

## [22.9.17]

### Fixed

-  SC-4121: File uploads no longer fail if the security scan is misconfigured or errors during enqueuing

## [22.9.10]

### Added

-  enable API key for /mails route

## [22.9.10]

### Fixed

-  fixed an issue that prevented api-key authenticated calls to function with query.

## [22.9.9]

### Added

-  Sync can now be authenticated with an api-key.

## [22.9.8]

### Fixed

-  Fixed an error where ldap users without proper uuid where not filtered correctly.

## [22.9.7]

### Security

-  the /ldap route can now only be triggered for the users own school.

## [22.9.6]

### Added

-   users without `SCHOOL_EDIT` permission, but with `SCHOOL_STUDENT_TEAM_MANAGE` permission can now toggle the school feature `disableStudentTeamCreation`.

### Fixed

-   Admins in Thuringia can now prevent students from creating teams


## [22.9.5]

### Security

-   increased security for the publicTeachers route.

## [22.9.4]

### Fixed

-   fixes an issue with LDAP account updates if more than one account exists for the user (migration from local login to LDAP)


## [22.9.3]

### Fixed

-   fixes regression in LDAP sync, that caused incomplete user updates


## [22.9.2]

### Security

-   increased security for user PUT operation


## [22.9.1]

### Fixed

-   SC-3994: remove unnecessary bucket creation call that caused school administration and LDAP Sync to throw errors

### Changed
-   use collation for /homeworks, /users, /publicTeachers, /users/admin/teachers, /users/admin/students, /classes, and /courses.

## [22.9.0]

-   Security updates

## [22.8.0]

### Added

- This changelog has been added

### Removed

-   Clipboard sockets
-   This changelog has been added
-   Backend route to confirm analog consents in bulk
-   Changed Seed Data + Migration Script: Added feature flag for new Editor to klara.fall@schul-cloud.org
-   SC-2922: Enable use of multiple S3 instances as file storage provider
    -   A new collection is added to administrate multiple S3 instances
    -   A migration will automatically use the AWS environment variables to add those as default provider for all existing schools
    -   For new schools the less used provider is assigned as storage provider
    -   Environment Variables:
        -   FEATURE_MULTIPLE_S3_PROVIDERS_ENABLED=true will activate the feature
        -   S3_KEY, used for symmetric encryption, already required for the migration because of the secret access key encryption

### Changed

-   SC-3767: moved env variables to globals.js, NODE_ENV required to equal 'test' for test execution and right database selection

### Changed

-   migrated backup.sh script to node, so it can run platform independant and works on windows.

### Fixed

-   SC-3821: Fix Co-Teachers and Substitution teachers not being able to Grade Homeworks


## 22.7.1

### Fixed

- Admin and teacher user could change other users without changing them self<|MERGE_RESOLUTION|>--- conflicted
+++ resolved
@@ -9,7 +9,6 @@
 
 ## Unreleased
 
-<<<<<<< HEAD
 ### Changed
 
 - SC-4289 Changed aggregations in admin tables, classes are now taken only from current year or max grade level, and are sorted
@@ -31,13 +30,13 @@
 - SC-5542: Added an after hook for AdminUsers find method which formats birthday date to DD.MM.YYYY format.
 
 ### Security
-=======
+
+
 ## [23.6.2] - 2020-07-22
 
 ### Fixed - 23.6.2
 
 - SC-5773: LDAPSchoolSyncer now correctly populates classes synced from an LDAP server, even if only students or only teachers are assigned to the class.
->>>>>>> ea3e9d8f
 
 
 ## [23.6.1] - 2020-07-22
