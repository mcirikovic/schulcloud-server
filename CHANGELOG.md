--- conflicted
+++ resolved
@@ -11,13 +11,11 @@
 
 ### Added
 
-<<<<<<< HEAD
 - This changelog has been added
 
 ### Removed
 
-- Clipboard sockets
-=======
+-   Clipboard sockets
 -   This changelog has been added
 -   Backend route to confirm analog consents in bulk
 -   Changed Seed Data + Migration Script: Added feature flag for new Editor to klara.fall@schul-cloud.org
@@ -30,5 +28,4 @@
       -   S3_KEY, used for symmetric encryption, already required for the migration because of the secret access key encryption
 
 ### Fixed
--   SC-3821: Fix Co-Teachers and Substitution teachers not being able to Grade Homeworks
->>>>>>> 6ae89a11
+-   SC-3821: Fix Co-Teachers and Substitution teachers not being able to Grade Homeworks