# Changelog

All notable changes to this project will be documented in this file.

The format is based on [Keep a Changelog](https://keepachangelog.com/en/1.0.0/),
and this project adheres to [Semantic Versioning](https://semver.org/spec/v2.0.0.html).

Allowed Types of change: `Added`, `Changed`, `Deprecated`, `Removed`, `Fixed`, `Security`

## Unreleased

## [22.8.0]

### Added
-   This changelog has been added.
-   SC-3731 Rewrite role static service.
   -   Added new npm package sift to filter array data with mongoose like querys.
   -   Added static section for roleDisplayNames.
   -   Added role utils to map permissions of inherit roles.
   -   Add util to pass errors as second parameter to feathers.

### Changed
-   SC-3731 Rewrite role static service.
   -   Rewrite role services. It is a static service now.
   -   Resort error handling, to avoid catch error location by throwing new errors by errors without error code.
   -   Clarify RoleModel imports in Schema of { RoleModel }
   -   Change some tests that it work with new static logic in role service.
   -   Remove all permission checks from role service.

### Fixed
-   This changelog has been added
-   SC-3731 Rewrite role static service.
   -   Different tests that do not wait for server is listen.
-   Backend route to confirm analog consents in bulk
-   Changed Seed Data + Migration Script: Added feature flag for new Editor to klara.fall@schul-cloud.org
<<<<<<< HEAD
-   SC-2922 Enable use of multiple S3 instances as file storage provider
   -   A new collection is added to administrate multiple S3 instances 
   -   A migration will automatically use the AWS environment variables to add those as default provider for all existing schools
   -   For new schools the less used provider is assigned as storage provider
   -   Environment Variables:
      -   FEATURE_MULTIPLE_S3_PROVIDERS_ENABLED=true will activate the feature
      -   S3_KEY, used for symmetric encryption, already required for the migration because of the secret access key encryption
-   SC-3821: Fix Co-Teachers and Substitution teachers not being able to Grade Homeworks
=======
-   SC-2922: Enable use of multiple S3 instances as file storage provider
    -   A new collection is added to administrate multiple S3 instances 
    -   A migration will automatically use the AWS environment variables to add those as default provider for all existing schools
    -   For new schools the less used provider is assigned as storage provider
    -   Environment Variables:
        -   FEATURE_MULTIPLE_S3_PROVIDERS_ENABLED=true will activate the feature
        -   S3_KEY, used for symmetric encryption, already required for the migration because of the secret access key encryption

### Fixed

-   SC-3821: Fix Co-Teachers and Substitution teachers not being able to Grade Homeworks


## 22.7.1

### Fixed

- Admin and teacher user could change other users without changing them self
>>>>>>> 105e65d7
<|MERGE_RESOLUTION|>--- conflicted
+++ resolved
@@ -33,7 +33,6 @@
    -   Different tests that do not wait for server is listen.
 -   Backend route to confirm analog consents in bulk
 -   Changed Seed Data + Migration Script: Added feature flag for new Editor to klara.fall@schul-cloud.org
-<<<<<<< HEAD
 -   SC-2922 Enable use of multiple S3 instances as file storage provider
    -   A new collection is added to administrate multiple S3 instances 
    -   A migration will automatically use the AWS environment variables to add those as default provider for all existing schools
@@ -42,23 +41,3 @@
       -   FEATURE_MULTIPLE_S3_PROVIDERS_ENABLED=true will activate the feature
       -   S3_KEY, used for symmetric encryption, already required for the migration because of the secret access key encryption
 -   SC-3821: Fix Co-Teachers and Substitution teachers not being able to Grade Homeworks
-=======
--   SC-2922: Enable use of multiple S3 instances as file storage provider
-    -   A new collection is added to administrate multiple S3 instances 
-    -   A migration will automatically use the AWS environment variables to add those as default provider for all existing schools
-    -   For new schools the less used provider is assigned as storage provider
-    -   Environment Variables:
-        -   FEATURE_MULTIPLE_S3_PROVIDERS_ENABLED=true will activate the feature
-        -   S3_KEY, used for symmetric encryption, already required for the migration because of the secret access key encryption
-
-### Fixed
-
--   SC-3821: Fix Co-Teachers and Substitution teachers not being able to Grade Homeworks
-
-
-## 22.7.1
-
-### Fixed
-
-- Admin and teacher user could change other users without changing them self
->>>>>>> 105e65d7
