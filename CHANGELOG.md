--- conflicted
+++ resolved
@@ -16,22 +16,18 @@
 
 ### Added
 
-<<<<<<< HEAD
 - SC-4142: Added indexes on TSP sync related attributes in user and school schema.
 - SC-4142: Adds info about unchanged entities to TSP sync statistics
 - Added new npm package sift to filter array data with mongoose like querys.
 - Added static section for roleDisplayNames.
 - Added role utils to map permissions of inherit roles.
-=======
 - SC-4520 created a new Service called Activation Service; with which jobs can be defined and are 
 only executed when an activation link (activation code) is confirmed (e.g.: change of e-mail address/username)
 Also added a sub-service for changing email/username in Activation Service
->>>>>>> a48e21b3
 
 ### Fixed
 
 - SC-5250: Fixes the CSV-Import, if there are whitespaces in the columnnames
-<<<<<<< HEAD
 - Different tests that do not wait for server is listen.
 
 ### Changed
@@ -41,13 +37,8 @@
 - Clarify RoleModel imports in Schema of { RoleModel }
 - Change some tests that it work with new static logic in role service.
 - Remove all permission checks from role service.
-=======
 - SC-5686: only users with the team permission "RENAME_TEAM" can execute the patch method in teams route
-
-### Changed
-
 - SC-5542: Added an after hook for AdminUsers find method which formats birthday date to DD.MM.YYYY format.
->>>>>>> a48e21b3
 
 ### Security
 
