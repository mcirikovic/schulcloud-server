--- conflicted
+++ resolved
@@ -9,7 +9,6 @@
 
 ## Unreleased
 
-<<<<<<< HEAD
 ### Added
 
 -   SC-3719 Files now have a `creator` attribute that references the ID of the user that created the file.
@@ -41,7 +40,7 @@
 -   SC-3958: the LDAP strategy interface no longer supports synchronizing team members to the never-used original N21-IDM
 -   SC-3958: the environment variables NBC_IMPORTURL, NBC_IMPORTUSER, and NBC_IMPORTPASSWORD are no longer used and have been removed
 -   Removed the obsolete commentSchema from the homework service. It was not in use.
-=======
+
 ## [22.9.20]
 
 ### Added
@@ -60,7 +59,6 @@
 -  LDAPSystemSyncers now properly close their connections after syncing
 -  Authentication via LDAP now tries to close the connection after login
 -  Fixed a warning message appearing when patching users via internal request
->>>>>>> 6778169c
 
 ## [22.9.18]
 
