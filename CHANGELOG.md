# Changelog

All notable changes to this project will be documented in this file.

The format is based on [Keep a Changelog](https://keepachangelog.com/en/1.0.0/),
and this project adheres to [Semantic Versioning](https://semver.org/spec/v2.0.0.html).

Allowed Types of change: `Added`, `Changed`, `Deprecated`, `Removed`, `Fixed`, `Security`

## Unreleased
<<<<<<< HEAD
## [24.4.3] - 2020-09-09
- SC-6533 - Login not possible if admin reset password

## Unreleased
## [24.4.2] - 2020-08-31
=======

## [24.4.1] - 2020-08-31

### Fixed

- SC-6554: CSV-Importer no longer allows patching users with different roles

## [24.4.1] - 2020-08-31
>>>>>>> 4b3ffdfb

### Fixed

- SC-6511 - LDAP edit button missing.

## [24.4.0] - 2020-8-31

### Fixed

- SC-6122 - Edusharing preload thumbnails in parallel. Edusharing authentication stabilisation.

## [24.3.3] - 2020-08-28

- SC-6469: prevent admin access to lessons admins shouldnt have access to.

## [24.3.2] - 2020-08-26

- SC-6382: fix handling of consents for users with unknown birthdays. consentStatus: 'ok' will be returned for valid consents without birthday.

## [24.3.1] - 2020-08-25

- SC-5420: TSC Schuljahreswechsel

## [24.3.0] - 2020-08-25

## [24.2.5] - 2020-08-24

- SC-6328 add migration to set student_list settings in all non n21 clouds schools to false.

## [24.2.4] - 2020-08-20

## [24.2.3] - 2020-08-20

## [24.2.2] - 2020-08-20

### Added
- SC-5280: the LDAP service will try to reconnect up to three times if the connection was lost or could not be established
- SC-5280: the LDAP service and LDAP syncers now report more errors to the stats object

### Fixed
- SC-5280: the LDAP sync now handles (timeout/firewall) errors much more gracefully
- SC-5280: LDAP bind operations will only be issued if the connection was established successfully
- SC-5280: aggregated LDAP statistics will now show the number of succesful and failed sub-syncs instead of just 1 or 0

### Changed
- SC-5280: if disconnected prematurely, the LDAP service will not try to connect again just to unbind from the server

## [24.0.2] - 2020-08-05
### Fixed - 24.0.2
- SC-5835: Starting the new school year automatically - Cluster 4

## [24.0.1] - 2020-07-31
### Fixed - 24.0.1
-  SC-5917 Fix activation of LDAP system

## [23.6.3] - 2020-07-28

### Added

- SC-5754 Added isExternal attribute to school model. If ldapSchoolIdentifier or source is defined, isExternal will be set to true
otherwise, if none of them are defined it wil be set to false.

### Added

- SC-4520 created a new Service called Activation Service; with which jobs can be defined and are 
only executed when an activation link (activation code) is confirmed (e.g.: change of e-mail address/username)
Also added a sub-service for changing email/username in Activation Service
- SC-5280: the LDAP service will try to reconnect up to three times if the connection was lost or could not be established
- SC-5280: the LDAP service and LDAP syncers now report more errors to the stats object

### Fixed

- SC-5250: Fixes the CSV-Import, if there are whitespaces in the columnnames
- SC-5686: only users with the team permission "RENAME_TEAM" can execute the patch method in teams route
- SC-5280: the LDAP sync now handles (timeout/firewall) errors much more gracefully
- SC-5280: LDAP bind operations will only be issued if the connection was established successfully
- SC-5280: aggregated LDAP statistics will now show the number of succesful and failed sub-syncs instead of just 1 or 0

### Changed

- SC-5542: Added an after hook for AdminUsers find method which formats birthday date to DD.MM.YYYY format.
- SC-4289 Changed aggregations in admin tables, classes are now taken only from current year or max grade level, and are sorted
by numeric ordering.
- SC-5280: if disconnected prematurely, the LDAP service will not try to connect again just to unbind from the server

### Security

## [23.6.3] - 2020-07-28

### Fixed - 23.6.3
- SC-5416: Enable maintenance Mode for LDAP Schools and change the currentSchoolYear for non-LDAP Schools


## [23.6.4] - 2020-07-29
### Fixed - 23.6.4
- SC-5883: Choose current schoolyear based on the school instead of the date for creating classes.

## [23.6.3] - 2020-07-28

### Fixed - 23.6.3
- SC-5416: Enable maintenance Mode for LDAP Schools and change the currentSchoolYear for non-LDAP Schools

## [23.6.2] - 2020-07-22

### Fixed - 23.6.2

- SC-5773: LDAPSchoolSyncer now correctly populates classes synced from an LDAP server, even if only students or only teachers are assigned to the class.
- SC-5250: Fixes the CSV-Import, if there are whitespaces in the columnnames

## [23.6.1] - 2020-07-22

### Fixed - 23.6.1

- SC-5733: LDAPSchoolSyncer now uses the Users model service to avoid ignoring indexes due to automatic collation


## [23.6.0] - 2020-07-21

### Added - 23.6.0

- SC-4142: Added indexes on TSP sync related attributes in user and school schema.
- SC-4142: Adds info about unchanged entities to TSP sync statistics

## [23.5.4] - 2020-07-08

### Added - 23.5.4

- SC-2714 Added the federal state "Internationale Schule"


## [23.5.0] - 2020-06-15

### Added in 23.5.0

- SC-4192 add tests that ensure classes on other schools cant be manipulated


### Fixed in 23.5.0

### Changed in 23.5.0

- SC-4957 user.ldapId and user.ldapDn are now indexed to improve performance


## [23.4.7] - 2020-07-01

### Fixed in 23.4.7

- SC-4965 Converted "consent" subdocument in "users" to a nested document to fix changing consents in administration and removing a bug in registration that resulted in deleted users.

## [23.4.5] - 2020-06-17

### Fixed in 23.4.5

- SC-5007 re-introduces ldap system root path to API result to fix issue with duplicating schools


## [23.4.3-nbc] - 2020-06-15

### Fixed in 23.4.3-nbc

- SC-5054 Revert hook restrictions that prevented registration with custom deata privacy documents enabled


## [23.4.0-nbc] - 2020-06-11

### Added - 23.4.0-nbc

- SC-4577 extend consentversions with school specific privacy policy, which can be added by the school admin


## [23.2.4] - 2020-06-05

### Fixed - 23.2.4

- SC-4876 soften sanitization to allow editor actions to be persisted correctly

## [23.2.1] - 2020-06-04

### Security - 23.2.1

- SC-4720 improve importhashes for registrationlinks

## [23.2.0] - 2020-06-03

### Security - 23.2.0

- SC-4506 Secure Find User Route. Access user list by students is allowed only if they are eligible to create teams.
- SC-4506 Secure Get User Route. Read user details may only users with STUDENT_LIST or TEACHER_LIST permissions

## [23.1.4] - 2020-05-29

### Fixed in 23.1.4

- SC-4749 avoid xss in image onerror event attribute for submissions

## [23.0.0] - 2020-05-19

### Changed in 23.0.0

- SC-4075 Teams creation by students logic was changed. New environment enumeration variable `STUDENT_TEAM_CREATION` 
with possible values `disabled`, `enabled`, `opt-in`, `opt-out` was introduced. The feature value is set by instance deployment. 
In case of `disabled`, `enabled` it is valid for all schools of the instance and cannot be changed by the admin. 
In case of `opt-in` and `opt-out` the feature should be enabled/disabled by the school admin.

## [22.10.3] - 2020-05-13

### Fixed in 22.10.3

-   Unbind errors no longer stop the LDAP sync if more systems follow

## [22.10.2] - 2020-05-12

### Fixed in 22.10.2

-   fixed pagination for students/teacher table

## [22.10.0] - 2020-05-11

### Added in 22.10.0

-   SC-3719 Files now have a `creator` attribute that references the ID of the user that created the file.
    For old files, it is set to the first user permission inside the permissions array (legacy creator check).
-   SC-3719 The `files` collection now has two additional indexes: `{creator}` and `{permissions.refId, permissions.refPermModel}`.
-   add MongoDB Collation Support to control sorting behaviour in regards to capitalization.
-   SC-3607 CSVSyncer now allows the optional birthday field (formats: dd/mm/yyyy, dd.mm.yyyy, dd-mm-yyyy) in CSV data
-   SC-3948 support users query in adminusers routes
-   SC-4018 Add additional nexboard permissions
-   SC-4008 Migrated generateRegistrationLink Hook from SC-Client into Server
-   SC-3686 Added new Registration Link Service for sending mails
-   SC-4094 Teachers can now provide feedback in the form of uploaded files

### Fixed in 22.10.0

-   SC-3892 Update Filter of submission in order to work with older submissions
-   SC-3395 if fetching the release fails, a error will be thrown
-   backup.js now outputs valid json exports
-   SC-4105 fixed a problem with new users tests not working with recent hotfix.
-   Checks of user consent calculated correct now

### Changed in 22.10.0

-   User delete now accepts bulk delete requests
-   SC-3958: the "general" LDAP strategy now returns an empty array if classes are not configured properly
-   Increase performance - error logging in sentry
-   Mergify: add and modified some configs

### Removed in 22.10.0

-   SC-3958: the LDAP strategy interface no longer supports synchronizing team members to the never-used original N21-IDM
-   SC-3958: the environment variables NBC_IMPORTURL, NBC_IMPORTUSER, and NBC_IMPORTPASSWORD are no longer used and have been removed
-   Removed the obsolete commentSchema from the homework service. It was not in use.

## [22.9.20]

### Added

-  SC-4042: Added support for a central IServ-Connector

### Changed

-  LDAP syncs on servers with multiple schools now only sync one school at a time to avoid issues when paging search requests
-  LDAP syncs use less memory (because they do a lot less in parallel)
-  LDAPSchoolSyncer now returns user and class statistics

### Fixed

-  Fixed LDAP-Service disconnect method
-  LDAPSystemSyncers now properly close their connections after syncing
-  Authentication via LDAP now tries to close the connection after login
-  Fixed a warning message appearing when patching users via internal request

## [22.9.18]

### Fixed

-  SC-4215: Do not allow unprivileged users to find users with non-school roles (expert, parent, etc.)

## [22.9.17]

### Fixed

-  SC-4121: File uploads no longer fail if the security scan is misconfigured or errors during enqueuing

## [22.9.10]

### Added

-  enable API key for /mails route

## [22.9.10]

### Fixed

-  fixed an issue that prevented api-key authenticated calls to function with query.

## [22.9.9]

### Added

-  Sync can now be authenticated with an api-key.

## [22.9.8]

### Fixed

-  Fixed an error where ldap users without proper uuid where not filtered correctly.

## [22.9.7]

### Security

-  the /ldap route can now only be triggered for the users own school.

## [22.9.6]

### Added

-   users without `SCHOOL_EDIT` permission, but with `SCHOOL_STUDENT_TEAM_MANAGE` permission can now toggle the school feature `disableStudentTeamCreation`.

### Fixed

-   Admins in Thuringia can now prevent students from creating teams


## [22.9.5]

### Security

-   increased security for the publicTeachers route.

## [22.9.4]

### Fixed

-   fixes an issue with LDAP account updates if more than one account exists for the user (migration from local login to LDAP)


## [22.9.3]

### Fixed

-   fixes regression in LDAP sync, that caused incomplete user updates


## [22.9.2]

### Security

-   increased security for user PUT operation


## [22.9.1]

### Fixed

-   SC-3994: remove unnecessary bucket creation call that caused school administration and LDAP Sync to throw errors

### Changed
-   use collation for /homeworks, /users, /publicTeachers, /users/admin/teachers, /users/admin/students, /classes, and /courses.

## [22.9.0]

-   Security updates

## [22.8.0]

### Added

- This changelog has been added

### Removed

-   Clipboard sockets
-   This changelog has been added
-   Backend route to confirm analog consents in bulk
-   Changed Seed Data + Migration Script: Added feature flag for new Editor to klara.fall@schul-cloud.org
-   SC-2922: Enable use of multiple S3 instances as file storage provider
    -   A new collection is added to administrate multiple S3 instances
    -   A migration will automatically use the AWS environment variables to add those as default provider for all existing schools
    -   For new schools the less used provider is assigned as storage provider
    -   Environment Variables:
        -   FEATURE_MULTIPLE_S3_PROVIDERS_ENABLED=true will activate the feature
        -   S3_KEY, used for symmetric encryption, already required for the migration because of the secret access key encryption

### Changed

-   SC-3767: moved env variables to globals.js, NODE_ENV required to equal 'test' for test execution and right database selection

### Changed

-   migrated backup.sh script to node, so it can run platform independant and works on windows.

### Fixed

-   SC-3821: Fix Co-Teachers and Substitution teachers not being able to Grade Homeworks


## 22.7.1

### Fixed

- Admin and teacher user could change other users without changing them self<|MERGE_RESOLUTION|>--- conflicted
+++ resolved
@@ -8,22 +8,15 @@
 Allowed Types of change: `Added`, `Changed`, `Deprecated`, `Removed`, `Fixed`, `Security`
 
 ## Unreleased
-<<<<<<< HEAD
 ## [24.4.3] - 2020-09-09
+
+### Fixed
 - SC-6533 - Login not possible if admin reset password
 
 ## Unreleased
 ## [24.4.2] - 2020-08-31
-=======
 
 ## [24.4.1] - 2020-08-31
-
-### Fixed
-
-- SC-6554: CSV-Importer no longer allows patching users with different roles
-
-## [24.4.1] - 2020-08-31
->>>>>>> 4b3ffdfb
 
 ### Fixed
 
