--- conflicted
+++ resolved
@@ -9,7 +9,6 @@
 
 ## Unreleased
 
-<<<<<<< HEAD
 ### Added
 
 -   SC-3719 Files now have a `creator` attribute that references the ID of the user that created the file.
@@ -39,13 +38,12 @@
 -   SC-3958: the LDAP strategy interface no longer supports synchronizing team members to the never-used original N21-IDM
 -   SC-3958: the environment variables NBC_IMPORTURL, NBC_IMPORTUSER, and NBC_IMPORTPASSWORD are no longer used and have been removed
 -   Removed the obsolete commentSchema from the homework service. It was not in use.
-=======
+
 ## [22.9.17]
 
 ### Fixed
 
 -  SC-4121: File uploads no longer fail if the security scan is misconfigured or errors during enqueuing
->>>>>>> f148a7c4
 
 ## [22.9.10]
 
