--- conflicted
+++ resolved
@@ -10,11 +10,9 @@
 ## Unreleased
 
 ### Added
-<<<<<<< HEAD
 - SC-4577 extend consentversions with school specific privacy policy, which can be added by the school admin
-=======
--   SC-4192 add tests that ensure classes on other schools cant be manipulated
->>>>>>> 441e9be0
+- SC-4192 add tests that ensure classes on other schools cant be manipulated
+
 
 ### Fixed
 
