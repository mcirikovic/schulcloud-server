--- conflicted
+++ resolved
@@ -17,19 +17,13 @@
 -   add MongoDB Collation Support to control sorting behaviour in regards to capitalization.
 -   SC-3607 CSVSyncer now allows the optional birthday field (formats: dd/mm/yyyy, dd.mm.yyyy, dd-mm-yyyy) in CSV data
 -   SC-3948 support users query in adminusers routes
-<<<<<<< HEAD
-=======
 -   SC-4018 Add additional nexboard permissions
->>>>>>> ecc5cce5
 
 ### Fixed
 
 -   SC-3892 Update Filter of submission in order to work with older submissions
 -   SC-3395 if fetching the release fails, a error will be thrown
-<<<<<<< HEAD
-=======
 -   backup.js now outputs valid json exports
->>>>>>> ecc5cce5
 
 ### Changed
 
@@ -41,15 +35,12 @@
 -   SC-3958: the LDAP strategy interface no longer supports synchronizing team members to the never-used original N21-IDM
 -   SC-3958: the environment variables NBC_IMPORTURL, NBC_IMPORTUSER, and NBC_IMPORTPASSWORD are no longer used and have been removed
 
-<<<<<<< HEAD
 ## [22.9.10]
 
 ### Added
 
 -  enable API key for /mails route
 
-=======
->>>>>>> ecc5cce5
 ## [22.9.10]
 
 ### Fixed
