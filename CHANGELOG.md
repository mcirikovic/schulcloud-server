# Changelog

All notable changes to this project will be documented in this file.

The format is based on [Keep a Changelog](https://keepachangelog.com/en/1.0.0/),
and this project adheres to [Semantic Versioning](https://semver.org/spec/v2.0.0.html).

Allowed Types of change: `Added`, `Changed`, `Deprecated`, `Removed`, `Fixed`, `Security`

## Unreleased

<<<<<<< HEAD
### Fixed

- SC-6122 - Edusharing preload thumbnails in parallel. Edusharing authentication stabilisation.
=======
## [24.3.2] - 2020-08-26

- SC-6382: fix handling of consents for users with unknown birthdays. consentStatus: 'ok' will be returned for valid consents without birthday.

## [24.3.1] - 2020-08-25

- SC-5420: TSC Schuljahreswechsel
>>>>>>> 0d3e1402

## [24.3.0] - 2020-08-25

## [24.2.5] - 2020-08-24

- SC-6328 add migration to set student_list settings in all non n21 clouds schools to false.

## [24.2.4] - 2020-08-20

## [24.2.3] - 2020-08-20

## [24.2.2] - 2020-08-20

### Added
- SC-5280: the LDAP service will try to reconnect up to three times if the connection was lost or could not be established
- SC-5280: the LDAP service and LDAP syncers now report more errors to the stats object

### Fixed
- SC-5280: the LDAP sync now handles (timeout/firewall) errors much more gracefully
- SC-5280: LDAP bind operations will only be issued if the connection was established successfully
- SC-5280: aggregated LDAP statistics will now show the number of succesful and failed sub-syncs instead of just 1 or 0

### Changed
- SC-5280: if disconnected prematurely, the LDAP service will not try to connect again just to unbind from the server

## [24.0.2] - 2020-08-05
### Fixed - 24.0.2
- SC-5835: Starting the new school year automatically - Cluster 4

## [24.0.1] - 2020-07-31
### Fixed - 24.0.1
-  SC-5917 Fix activation of LDAP system

## [23.6.3] - 2020-07-28

### Added

- SC-5754 Added isExternal attribute to school model. If ldapSchoolIdentifier or source is defined, isExternal will be set to true
otherwise, if none of them are defined it wil be set to false.

### Added

- SC-4520 created a new Service called Activation Service; with which jobs can be defined and are 
only executed when an activation link (activation code) is confirmed (e.g.: change of e-mail address/username)
Also added a sub-service for changing email/username in Activation Service
- SC-5280: the LDAP service will try to reconnect up to three times if the connection was lost or could not be established
- SC-5280: the LDAP service and LDAP syncers now report more errors to the stats object

### Fixed

- SC-5250: Fixes the CSV-Import, if there are whitespaces in the columnnames
- SC-5686: only users with the team permission "RENAME_TEAM" can execute the patch method in teams route
- SC-5280: the LDAP sync now handles (timeout/firewall) errors much more gracefully
- SC-5280: LDAP bind operations will only be issued if the connection was established successfully
- SC-5280: aggregated LDAP statistics will now show the number of succesful and failed sub-syncs instead of just 1 or 0

### Changed

- SC-5542: Added an after hook for AdminUsers find method which formats birthday date to DD.MM.YYYY format.
- SC-4289 Changed aggregations in admin tables, classes are now taken only from current year or max grade level, and are sorted
by numeric ordering.
- SC-5280: if disconnected prematurely, the LDAP service will not try to connect again just to unbind from the server

### Security

## [23.6.3] - 2020-07-28

### Fixed - 23.6.3
- SC-5416: Enable maintenance Mode for LDAP Schools and change the currentSchoolYear for non-LDAP Schools


## [23.6.4] - 2020-07-29
### Fixed - 23.6.4
- SC-5883: Choose current schoolyear based on the school instead of the date for creating classes.

## [23.6.3] - 2020-07-28

### Fixed - 23.6.3
- SC-5416: Enable maintenance Mode for LDAP Schools and change the currentSchoolYear for non-LDAP Schools

## [23.6.2] - 2020-07-22

### Fixed - 23.6.2

- SC-5773: LDAPSchoolSyncer now correctly populates classes synced from an LDAP server, even if only students or only teachers are assigned to the class.
- SC-5250: Fixes the CSV-Import, if there are whitespaces in the columnnames

## [23.6.1] - 2020-07-22

### Fixed - 23.6.1

- SC-5733: LDAPSchoolSyncer now uses the Users model service to avoid ignoring indexes due to automatic collation


## [23.6.0] - 2020-07-21

### Added - 23.6.0

- SC-4142: Added indexes on TSP sync related attributes in user and school schema.
- SC-4142: Adds info about unchanged entities to TSP sync statistics

## [23.5.4] - 2020-07-08

### Added - 23.5.4

- SC-2714 Added the federal state "Internationale Schule"


## [23.5.0] - 2020-06-15

### Added in 23.5.0

- SC-4192 add tests that ensure classes on other schools cant be manipulated


### Fixed in 23.5.0

### Changed in 23.5.0

- SC-4957 user.ldapId and user.ldapDn are now indexed to improve performance


## [23.4.7] - 2020-07-01

### Fixed in 23.4.7

- SC-4965 Converted "consent" subdocument in "users" to a nested document to fix changing consents in administration and removing a bug in registration that resulted in deleted users.

## [23.4.5] - 2020-06-17

### Fixed in 23.4.5

- SC-5007 re-introduces ldap system root path to API result to fix issue with duplicating schools


## [23.4.3-nbc] - 2020-06-15

### Fixed in 23.4.3-nbc

- SC-5054 Revert hook restrictions that prevented registration with custom deata privacy documents enabled


## [23.4.0-nbc] - 2020-06-11

### Added - 23.4.0-nbc

- SC-4577 extend consentversions with school specific privacy policy, which can be added by the school admin


## [23.2.4] - 2020-06-05

### Fixed - 23.2.4

- SC-4876 soften sanitization to allow editor actions to be persisted correctly

## [23.2.1] - 2020-06-04

### Security - 23.2.1

- SC-4720 improve importhashes for registrationlinks

## [23.2.0] - 2020-06-03

### Security - 23.2.0

- SC-4506 Secure Find User Route. Access user list by students is allowed only if they are eligible to create teams.
- SC-4506 Secure Get User Route. Read user details may only users with STUDENT_LIST or TEACHER_LIST permissions

## [23.1.4] - 2020-05-29

### Fixed in 23.1.4

- SC-4749 avoid xss in image onerror event attribute for submissions

## [23.0.0] - 2020-05-19

### Changed in 23.0.0

- SC-4075 Teams creation by students logic was changed. New environment enumeration variable `STUDENT_TEAM_CREATION` 
with possible values `disabled`, `enabled`, `opt-in`, `opt-out` was introduced. The feature value is set by instance deployment. 
In case of `disabled`, `enabled` it is valid for all schools of the instance and cannot be changed by the admin. 
In case of `opt-in` and `opt-out` the feature should be enabled/disabled by the school admin.

## [22.10.3] - 2020-05-13

### Fixed in 22.10.3

-   Unbind errors no longer stop the LDAP sync if more systems follow

## [22.10.2] - 2020-05-12

### Fixed in 22.10.2

-   fixed pagination for students/teacher table

## [22.10.0] - 2020-05-11

### Added in 22.10.0

-   SC-3719 Files now have a `creator` attribute that references the ID of the user that created the file.
    For old files, it is set to the first user permission inside the permissions array (legacy creator check).
-   SC-3719 The `files` collection now has two additional indexes: `{creator}` and `{permissions.refId, permissions.refPermModel}`.
-   add MongoDB Collation Support to control sorting behaviour in regards to capitalization.
-   SC-3607 CSVSyncer now allows the optional birthday field (formats: dd/mm/yyyy, dd.mm.yyyy, dd-mm-yyyy) in CSV data
-   SC-3948 support users query in adminusers routes
-   SC-4018 Add additional nexboard permissions
-   SC-4008 Migrated generateRegistrationLink Hook from SC-Client into Server
-   SC-3686 Added new Registration Link Service for sending mails
-   SC-4094 Teachers can now provide feedback in the form of uploaded files

### Fixed in 22.10.0

-   SC-3892 Update Filter of submission in order to work with older submissions
-   SC-3395 if fetching the release fails, a error will be thrown
-   backup.js now outputs valid json exports
-   SC-4105 fixed a problem with new users tests not working with recent hotfix.
-   Checks of user consent calculated correct now

### Changed in 22.10.0

-   User delete now accepts bulk delete requests
-   SC-3958: the "general" LDAP strategy now returns an empty array if classes are not configured properly
-   Increase performance - error logging in sentry
-   Mergify: add and modified some configs

### Removed in 22.10.0

-   SC-3958: the LDAP strategy interface no longer supports synchronizing team members to the never-used original N21-IDM
-   SC-3958: the environment variables NBC_IMPORTURL, NBC_IMPORTUSER, and NBC_IMPORTPASSWORD are no longer used and have been removed
-   Removed the obsolete commentSchema from the homework service. It was not in use.

## [22.9.20]

### Added

-  SC-4042: Added support for a central IServ-Connector

### Changed

-  LDAP syncs on servers with multiple schools now only sync one school at a time to avoid issues when paging search requests
-  LDAP syncs use less memory (because they do a lot less in parallel)
-  LDAPSchoolSyncer now returns user and class statistics

### Fixed

-  Fixed LDAP-Service disconnect method
-  LDAPSystemSyncers now properly close their connections after syncing
-  Authentication via LDAP now tries to close the connection after login
-  Fixed a warning message appearing when patching users via internal request

## [22.9.18]

### Fixed

-  SC-4215: Do not allow unprivileged users to find users with non-school roles (expert, parent, etc.)

## [22.9.17]

### Fixed

-  SC-4121: File uploads no longer fail if the security scan is misconfigured or errors during enqueuing

## [22.9.10]

### Added

-  enable API key for /mails route

## [22.9.10]

### Fixed

-  fixed an issue that prevented api-key authenticated calls to function with query.

## [22.9.9]

### Added

-  Sync can now be authenticated with an api-key.

## [22.9.8]

### Fixed

-  Fixed an error where ldap users without proper uuid where not filtered correctly.

## [22.9.7]

### Security

-  the /ldap route can now only be triggered for the users own school.

## [22.9.6]

### Added

-   users without `SCHOOL_EDIT` permission, but with `SCHOOL_STUDENT_TEAM_MANAGE` permission can now toggle the school feature `disableStudentTeamCreation`.

### Fixed

-   Admins in Thuringia can now prevent students from creating teams


## [22.9.5]

### Security

-   increased security for the publicTeachers route.

## [22.9.4]

### Fixed

-   fixes an issue with LDAP account updates if more than one account exists for the user (migration from local login to LDAP)


## [22.9.3]

### Fixed

-   fixes regression in LDAP sync, that caused incomplete user updates


## [22.9.2]

### Security

-   increased security for user PUT operation


## [22.9.1]

### Fixed

-   SC-3994: remove unnecessary bucket creation call that caused school administration and LDAP Sync to throw errors

### Changed
-   use collation for /homeworks, /users, /publicTeachers, /users/admin/teachers, /users/admin/students, /classes, and /courses.

## [22.9.0]

-   Security updates

## [22.8.0]

### Added

- This changelog has been added

### Removed

-   Clipboard sockets
-   This changelog has been added
-   Backend route to confirm analog consents in bulk
-   Changed Seed Data + Migration Script: Added feature flag for new Editor to klara.fall@schul-cloud.org
-   SC-2922: Enable use of multiple S3 instances as file storage provider
    -   A new collection is added to administrate multiple S3 instances
    -   A migration will automatically use the AWS environment variables to add those as default provider for all existing schools
    -   For new schools the less used provider is assigned as storage provider
    -   Environment Variables:
        -   FEATURE_MULTIPLE_S3_PROVIDERS_ENABLED=true will activate the feature
        -   S3_KEY, used for symmetric encryption, already required for the migration because of the secret access key encryption

### Changed

-   SC-3767: moved env variables to globals.js, NODE_ENV required to equal 'test' for test execution and right database selection

### Changed

-   migrated backup.sh script to node, so it can run platform independant and works on windows.

### Fixed

-   SC-3821: Fix Co-Teachers and Substitution teachers not being able to Grade Homeworks


## 22.7.1

### Fixed

- Admin and teacher user could change other users without changing them self<|MERGE_RESOLUTION|>--- conflicted
+++ resolved
@@ -9,11 +9,10 @@
 
 ## Unreleased
 
-<<<<<<< HEAD
 ### Fixed
 
 - SC-6122 - Edusharing preload thumbnails in parallel. Edusharing authentication stabilisation.
-=======
+
 ## [24.3.2] - 2020-08-26
 
 - SC-6382: fix handling of consents for users with unknown birthdays. consentStatus: 'ok' will be returned for valid consents without birthday.
@@ -21,7 +20,6 @@
 ## [24.3.1] - 2020-08-25
 
 - SC-5420: TSC Schuljahreswechsel
->>>>>>> 0d3e1402
 
 ## [24.3.0] - 2020-08-25
 
