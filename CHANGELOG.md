# Changelog

All notable changes to this project will be documented in this file.

The format is based on [Keep a Changelog](https://keepachangelog.com/en/1.0.0/),
and this project adheres to [Semantic Versioning](https://semver.org/spec/v2.0.0.html).

Allowed Types of change: `Added`, `Changed`, `Deprecated`, `Removed`, `Fixed`, `Security`

## Unreleased
### Changed
<<<<<<< HEAD
## [23.6.3] - 2020-07-28

### Added

- SC-5754 Added isExternal attribute to school model. If ldapSchoolIdentifier or source is defined, isExternal will be set to true
otherwise, if none of them are defined it wil be set to false.

### Changed

- SC-4289 Changed aggregations in admin tables, classes are now taken only from current year or max grade level, and are sorted
by numeric ordering.

### Added

- SC-4520 created a new Service called Activation Service; with which jobs can be defined and are 
only executed when an activation link (activation code) is confirmed (e.g.: change of e-mail address/username)
Also added a sub-service for changing email/username in Activation Service

### Fixed

- SC-5250: Fixes the CSV-Import, if there are whitespaces in the columnnames
- SC-5686: only users with the team permission "RENAME_TEAM" can execute the patch method in teams route

### Changed

- SC-5542: Added an after hook for AdminUsers find method which formats birthday date to DD.MM.YYYY format.

### Security
=======
>>>>>>> 1e198b35

## [23.6.3] - 2020-07-28

### Fixed - 23.6.3
- SC-5416: Enable maintenance Mode for LDAP Schools and change the currentSchoolYear for non-LDAP Schools
<<<<<<< HEAD

=======
>>>>>>> 1e198b35

## [23.6.4] - 2020-07-29
### Fixed - 23.6.4
- SC-5883: Choose current schoolyear based on the school instead of the date for creating classes.

## [23.6.3] - 2020-07-28

### Fixed - 23.6.3
- SC-5416: Enable maintenance Mode for LDAP Schools and change the currentSchoolYear for non-LDAP Schools

## [23.6.2] - 2020-07-22

### Fixed - 23.6.2

- SC-5773: LDAPSchoolSyncer now correctly populates classes synced from an LDAP server, even if only students or only teachers are assigned to the class.
- SC-5250: Fixes the CSV-Import, if there are whitespaces in the columnnames

## [23.6.1] - 2020-07-22

### Fixed - 23.6.1

- SC-5733: LDAPSchoolSyncer now uses the Users model service to avoid ignoring indexes due to automatic collation


## [23.6.0] - 2020-07-21

### Added - 23.6.0

- SC-4142: Added indexes on TSP sync related attributes in user and school schema.
- SC-4142: Adds info about unchanged entities to TSP sync statistics

## [23.5.4] - 2020-07-08

### Added - 23.5.4

- SC-2714 Added the federal state "Internationale Schule"


## [23.5.0] - 2020-06-15

### Added in 23.5.0

- SC-4192 add tests that ensure classes on other schools cant be manipulated


### Fixed in 23.5.0

### Changed in 23.5.0

- SC-4957 user.ldapId and user.ldapDn are now indexed to improve performance


## [23.4.7] - 2020-07-01

### Fixed in 23.4.7

- SC-4965 Converted "consent" subdocument in "users" to a nested document to fix changing consents in administration and removing a bug in registration that resulted in deleted users.

## [23.4.5] - 2020-06-17

### Fixed in 23.4.5

- SC-5007 re-introduces ldap system root path to API result to fix issue with duplicating schools


## [23.4.3-nbc] - 2020-06-15

### Fixed in 23.4.3-nbc

- SC-5054 Revert hook restrictions that prevented registration with custom deata privacy documents enabled


## [23.4.0-nbc] - 2020-06-11

### Added - 23.4.0-nbc

- SC-4577 extend consentversions with school specific privacy policy, which can be added by the school admin


## [23.2.4] - 2020-06-05

### Fixed - 23.2.4

- SC-4876 soften sanitization to allow editor actions to be persisted correctly

## [23.2.1] - 2020-06-04

### Security - 23.2.1

- SC-4720 improve importhashes for registrationlinks

## [23.2.0] - 2020-06-03

### Security - 23.2.0

- SC-4506 Secure Find User Route. Access user list by students is allowed only if they are eligible to create teams.
- SC-4506 Secure Get User Route. Read user details may only users with STUDENT_LIST or TEACHER_LIST permissions

## [23.1.4] - 2020-05-29

### Fixed in 23.1.4

- SC-4749 avoid xss in image onerror event attribute for submissions

## [23.0.0] - 2020-05-19

### Changed in 23.0.0

- SC-4075 Teams creation by students logic was changed. New environment enumeration variable `STUDENT_TEAM_CREATION` 
with possible values `disabled`, `enabled`, `opt-in`, `opt-out` was introduced. The feature value is set by instance deployment. 
In case of `disabled`, `enabled` it is valid for all schools of the instance and cannot be changed by the admin. 
In case of `opt-in` and `opt-out` the feature should be enabled/disabled by the school admin.

## [22.10.3] - 2020-05-13

### Fixed in 22.10.3

-   Unbind errors no longer stop the LDAP sync if more systems follow

## [22.10.2] - 2020-05-12

### Fixed in 22.10.2

-   fixed pagination for students/teacher table

## [22.10.0] - 2020-05-11

### Added in 22.10.0

-   SC-3719 Files now have a `creator` attribute that references the ID of the user that created the file.
    For old files, it is set to the first user permission inside the permissions array (legacy creator check).
-   SC-3719 The `files` collection now has two additional indexes: `{creator}` and `{permissions.refId, permissions.refPermModel}`.
-   add MongoDB Collation Support to control sorting behaviour in regards to capitalization.
-   SC-3607 CSVSyncer now allows the optional birthday field (formats: dd/mm/yyyy, dd.mm.yyyy, dd-mm-yyyy) in CSV data
-   SC-3948 support users query in adminusers routes
-   SC-4018 Add additional nexboard permissions
-   SC-4008 Migrated generateRegistrationLink Hook from SC-Client into Server
-   SC-3686 Added new Registration Link Service for sending mails
-   SC-4094 Teachers can now provide feedback in the form of uploaded files

### Fixed in 22.10.0

-   SC-3892 Update Filter of submission in order to work with older submissions
-   SC-3395 if fetching the release fails, a error will be thrown
-   backup.js now outputs valid json exports
-   SC-4105 fixed a problem with new users tests not working with recent hotfix.
-   Checks of user consent calculated correct now

### Changed in 22.10.0

-   User delete now accepts bulk delete requests
-   SC-3958: the "general" LDAP strategy now returns an empty array if classes are not configured properly
-   Increase performance - error logging in sentry
-   Mergify: add and modified some configs

### Removed in 22.10.0

-   SC-3958: the LDAP strategy interface no longer supports synchronizing team members to the never-used original N21-IDM
-   SC-3958: the environment variables NBC_IMPORTURL, NBC_IMPORTUSER, and NBC_IMPORTPASSWORD are no longer used and have been removed
-   Removed the obsolete commentSchema from the homework service. It was not in use.

## [22.9.20]

### Added

-  SC-4042: Added support for a central IServ-Connector

### Changed

-  LDAP syncs on servers with multiple schools now only sync one school at a time to avoid issues when paging search requests
-  LDAP syncs use less memory (because they do a lot less in parallel)
-  LDAPSchoolSyncer now returns user and class statistics

### Fixed

-  Fixed LDAP-Service disconnect method
-  LDAPSystemSyncers now properly close their connections after syncing
-  Authentication via LDAP now tries to close the connection after login
-  Fixed a warning message appearing when patching users via internal request

## [22.9.18]

### Fixed

-  SC-4215: Do not allow unprivileged users to find users with non-school roles (expert, parent, etc.)

## [22.9.17]

### Fixed

-  SC-4121: File uploads no longer fail if the security scan is misconfigured or errors during enqueuing

## [22.9.10]

### Added

-  enable API key for /mails route

## [22.9.10]

### Fixed

-  fixed an issue that prevented api-key authenticated calls to function with query.

## [22.9.9]

### Added

-  Sync can now be authenticated with an api-key.

## [22.9.8]

### Fixed

-  Fixed an error where ldap users without proper uuid where not filtered correctly.

## [22.9.7]

### Security

-  the /ldap route can now only be triggered for the users own school.

## [22.9.6]

### Added

-   users without `SCHOOL_EDIT` permission, but with `SCHOOL_STUDENT_TEAM_MANAGE` permission can now toggle the school feature `disableStudentTeamCreation`.

### Fixed

-   Admins in Thuringia can now prevent students from creating teams


## [22.9.5]

### Security

-   increased security for the publicTeachers route.

## [22.9.4]

### Fixed

-   fixes an issue with LDAP account updates if more than one account exists for the user (migration from local login to LDAP)


## [22.9.3]

### Fixed

-   fixes regression in LDAP sync, that caused incomplete user updates


## [22.9.2]

### Security

-   increased security for user PUT operation


## [22.9.1]

### Fixed

-   SC-3994: remove unnecessary bucket creation call that caused school administration and LDAP Sync to throw errors

### Changed
-   use collation for /homeworks, /users, /publicTeachers, /users/admin/teachers, /users/admin/students, /classes, and /courses.

## [22.9.0]

-   Security updates

## [22.8.0]

### Added

- This changelog has been added

### Removed

-   Clipboard sockets
-   This changelog has been added
-   Backend route to confirm analog consents in bulk
-   Changed Seed Data + Migration Script: Added feature flag for new Editor to klara.fall@schul-cloud.org
-   SC-2922: Enable use of multiple S3 instances as file storage provider
    -   A new collection is added to administrate multiple S3 instances
    -   A migration will automatically use the AWS environment variables to add those as default provider for all existing schools
    -   For new schools the less used provider is assigned as storage provider
    -   Environment Variables:
        -   FEATURE_MULTIPLE_S3_PROVIDERS_ENABLED=true will activate the feature
        -   S3_KEY, used for symmetric encryption, already required for the migration because of the secret access key encryption

### Changed

-   SC-3767: moved env variables to globals.js, NODE_ENV required to equal 'test' for test execution and right database selection

### Changed

-   migrated backup.sh script to node, so it can run platform independant and works on windows.

### Fixed

-   SC-3821: Fix Co-Teachers and Substitution teachers not being able to Grade Homeworks


## 22.7.1

### Fixed

- Admin and teacher user could change other users without changing them self<|MERGE_RESOLUTION|>--- conflicted
+++ resolved
@@ -9,7 +9,7 @@
 
 ## Unreleased
 ### Changed
-<<<<<<< HEAD
+
 ## [23.6.3] - 2020-07-28
 
 ### Added
@@ -38,17 +38,12 @@
 - SC-5542: Added an after hook for AdminUsers find method which formats birthday date to DD.MM.YYYY format.
 
 ### Security
-=======
->>>>>>> 1e198b35
 
 ## [23.6.3] - 2020-07-28
 
 ### Fixed - 23.6.3
 - SC-5416: Enable maintenance Mode for LDAP Schools and change the currentSchoolYear for non-LDAP Schools
-<<<<<<< HEAD
-
-=======
->>>>>>> 1e198b35
+
 
 ## [23.6.4] - 2020-07-29
 ### Fixed - 23.6.4
