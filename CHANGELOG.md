--- conflicted
+++ resolved
@@ -9,12 +9,11 @@
 
 ## Unreleased
 
-<<<<<<< HEAD
+
+## [24.4.0] - 2020-8-31
+
 ### Added
 - SC-5612 - Adding search feature to the admintables for nuxt-client.
-=======
-## [24.4.0] - 2020-8-31
->>>>>>> b22be565
 
 ### Fixed
 
