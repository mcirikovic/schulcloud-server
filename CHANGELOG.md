# Changelog

All notable changes to this project will be documented in this file.

The format is based on [Keep a Changelog](https://keepachangelog.com/en/1.0.0/),
and this project adheres to [Semantic Versioning](https://semver.org/spec/v2.0.0.html).

Allowed Types of change: `Added`, `Changed`, `Deprecated`, `Removed`, `Fixed`, `Security`

## Unreleased

### Added

- SC-4520 created a new Service called Activation Service; with which jobs can be defined and are 
only executed when an activation link (activation code) is confirmed (e.g.: change of e-mail address/username)
Also added a sub-service for changing email/username in Activation Service

### Fixed

- SC-5250: Fixes the CSV-Import, if there are whitespaces in the columnnames

### Changed

<<<<<<< HEAD
- SC-5542: Added an after hook for AdminUsers find method which formats birthday date to DD.MM.YYYY format.

### Security
=======
## [23.6.0] - 2020-07-21
>>>>>>> be91f49a

### Added - 23.6.0

- SC-4142: Added indexes on TSP sync related attributes in user and school schema.
- SC-4142: Adds info about unchanged entities to TSP sync statistics

## [23.5.4] - 2020-07-08

### Added - 23.5.4

- SC-2714 Added the federal state "Internationale Schule"


## [23.5.0] - 2020-06-15

### Added in 23.5.0

- SC-4192 add tests that ensure classes on other schools cant be manipulated


### Fixed in 23.5.0

### Changed in 23.5.0

- SC-4957 user.ldapId and user.ldapDn are now indexed to improve performance


## [23.4.7] - 2020-07-01

### Fixed in 23.4.7

- SC-4965 Converted "consent" subdocument in "users" to a nested document to fix changing consents in administration and removing a bug in registration that resulted in deleted users.

## [23.4.5] - 2020-06-17

### Fixed in 23.4.5

- SC-5007 re-introduces ldap system root path to API result to fix issue with duplicating schools


## [23.4.3-nbc] - 2020-06-15

### Fixed in 23.4.3-nbc

- SC-5054 Revert hook restrictions that prevented registration with custom deata privacy documents enabled


## [23.4.0-nbc] - 2020-06-11

### Added - 23.4.0-nbc

- SC-4577 extend consentversions with school specific privacy policy, which can be added by the school admin


## [23.2.4] - 2020-06-05

### Fixed - 23.2.4

- SC-4876 soften sanitization to allow editor actions to be persisted correctly

## [23.2.1] - 2020-06-04

### Security - 23.2.1

- SC-4720 improve importhashes for registrationlinks

## [23.2.0] - 2020-06-03

### Security - 23.2.0

- SC-4506 Secure Find User Route. Access user list by students is allowed only if they are eligible to create teams.
- SC-4506 Secure Get User Route. Read user details may only users with STUDENT_LIST or TEACHER_LIST permissions

## [23.1.4] - 2020-05-29

### Fixed in 23.1.4

- SC-4749 avoid xss in image onerror event attribute for submissions

## [23.0.0] - 2020-05-19

### Changed in 23.0.0

- SC-4075 Teams creation by students logic was changed. New environment enumeration variable `STUDENT_TEAM_CREATION` 
with possible values `disabled`, `enabled`, `opt-in`, `opt-out` was introduced. The feature value is set by instance deployment. 
In case of `disabled`, `enabled` it is valid for all schools of the instance and cannot be changed by the admin. 
In case of `opt-in` and `opt-out` the feature should be enabled/disabled by the school admin.

## [22.10.3] - 2020-05-13

### Fixed in 22.10.3

-   Unbind errors no longer stop the LDAP sync if more systems follow

## [22.10.2] - 2020-05-12

### Fixed in 22.10.2

-   fixed pagination for students/teacher table

## [22.10.0] - 2020-05-11

### Added in 22.10.0

-   SC-3719 Files now have a `creator` attribute that references the ID of the user that created the file.
    For old files, it is set to the first user permission inside the permissions array (legacy creator check).
-   SC-3719 The `files` collection now has two additional indexes: `{creator}` and `{permissions.refId, permissions.refPermModel}`.
-   add MongoDB Collation Support to control sorting behaviour in regards to capitalization.
-   SC-3607 CSVSyncer now allows the optional birthday field (formats: dd/mm/yyyy, dd.mm.yyyy, dd-mm-yyyy) in CSV data
-   SC-3948 support users query in adminusers routes
-   SC-4018 Add additional nexboard permissions
-   SC-4008 Migrated generateRegistrationLink Hook from SC-Client into Server
-   SC-3686 Added new Registration Link Service for sending mails
-   SC-4094 Teachers can now provide feedback in the form of uploaded files

### Fixed in 22.10.0

-   SC-3892 Update Filter of submission in order to work with older submissions
-   SC-3395 if fetching the release fails, a error will be thrown
-   backup.js now outputs valid json exports
-   SC-4105 fixed a problem with new users tests not working with recent hotfix.
-   Checks of user consent calculated correct now

### Changed in 22.10.0

-   User delete now accepts bulk delete requests
-   SC-3958: the "general" LDAP strategy now returns an empty array if classes are not configured properly
-   Increase performance - error logging in sentry
-   Mergify: add and modified some configs

### Removed in 22.10.0

-   SC-3958: the LDAP strategy interface no longer supports synchronizing team members to the never-used original N21-IDM
-   SC-3958: the environment variables NBC_IMPORTURL, NBC_IMPORTUSER, and NBC_IMPORTPASSWORD are no longer used and have been removed
-   Removed the obsolete commentSchema from the homework service. It was not in use.

## [22.9.20]

### Added

-  SC-4042: Added support for a central IServ-Connector

### Changed

-  LDAP syncs on servers with multiple schools now only sync one school at a time to avoid issues when paging search requests
-  LDAP syncs use less memory (because they do a lot less in parallel)
-  LDAPSchoolSyncer now returns user and class statistics

### Fixed

-  Fixed LDAP-Service disconnect method
-  LDAPSystemSyncers now properly close their connections after syncing
-  Authentication via LDAP now tries to close the connection after login
-  Fixed a warning message appearing when patching users via internal request

## [22.9.18]

### Fixed

-  SC-4215: Do not allow unprivileged users to find users with non-school roles (expert, parent, etc.)

## [22.9.17]

### Fixed

-  SC-4121: File uploads no longer fail if the security scan is misconfigured or errors during enqueuing

## [22.9.10]

### Added

-  enable API key for /mails route

## [22.9.10]

### Fixed

-  fixed an issue that prevented api-key authenticated calls to function with query.

## [22.9.9]

### Added

-  Sync can now be authenticated with an api-key.

## [22.9.8]

### Fixed

-  Fixed an error where ldap users without proper uuid where not filtered correctly.

## [22.9.7]

### Security

-  the /ldap route can now only be triggered for the users own school.

## [22.9.6]

### Added

-   users without `SCHOOL_EDIT` permission, but with `SCHOOL_STUDENT_TEAM_MANAGE` permission can now toggle the school feature `disableStudentTeamCreation`.

### Fixed

-   Admins in Thuringia can now prevent students from creating teams


## [22.9.5]

### Security

-   increased security for the publicTeachers route.

## [22.9.4]

### Fixed

-   fixes an issue with LDAP account updates if more than one account exists for the user (migration from local login to LDAP)


## [22.9.3]

### Fixed

-   fixes regression in LDAP sync, that caused incomplete user updates


## [22.9.2]

### Security

-   increased security for user PUT operation


## [22.9.1]

### Fixed

-   SC-3994: remove unnecessary bucket creation call that caused school administration and LDAP Sync to throw errors

### Changed
-   use collation for /homeworks, /users, /publicTeachers, /users/admin/teachers, /users/admin/students, /classes, and /courses.

## [22.9.0]

-   Security updates

## [22.8.0]

### Added

- This changelog has been added

### Removed

-   Clipboard sockets
-   This changelog has been added
-   Backend route to confirm analog consents in bulk
-   Changed Seed Data + Migration Script: Added feature flag for new Editor to klara.fall@schul-cloud.org
-   SC-2922: Enable use of multiple S3 instances as file storage provider
    -   A new collection is added to administrate multiple S3 instances
    -   A migration will automatically use the AWS environment variables to add those as default provider for all existing schools
    -   For new schools the less used provider is assigned as storage provider
    -   Environment Variables:
        -   FEATURE_MULTIPLE_S3_PROVIDERS_ENABLED=true will activate the feature
        -   S3_KEY, used for symmetric encryption, already required for the migration because of the secret access key encryption

### Changed

-   SC-3767: moved env variables to globals.js, NODE_ENV required to equal 'test' for test execution and right database selection

### Changed

-   migrated backup.sh script to node, so it can run platform independant and works on windows.

### Fixed

-   SC-3821: Fix Co-Teachers and Substitution teachers not being able to Grade Homeworks


## 22.7.1

### Fixed

- Admin and teacher user could change other users without changing them self<|MERGE_RESOLUTION|>--- conflicted
+++ resolved
@@ -21,13 +21,11 @@
 
 ### Changed
 
-<<<<<<< HEAD
 - SC-5542: Added an after hook for AdminUsers find method which formats birthday date to DD.MM.YYYY format.
 
 ### Security
-=======
+
 ## [23.6.0] - 2020-07-21
->>>>>>> be91f49a
 
 ### Added - 23.6.0
 
