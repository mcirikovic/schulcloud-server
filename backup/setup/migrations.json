[{
	"_id": {
		"$oid": "5d234fff63e4a27b68aceff0"
	},
	"name": "AddPositionToLessons",
	"createdAt": {
		"$date": "2019-07-08T14:15:27.050Z"
	},
	"state": "up",
	"__v": 0
},
{
	"_id": {
		"$oid": "5d25cf6ddf5c9947bc014236"
	},
	"state": "up",
	"name": "skipRegistrationPermissions",
	"createdAt": {
		"$date": "2019-07-10T11:43:41.464Z"
	},
	"__v": 0
},
{
	"_id": {
		"$oid": "5d26e8c1d0c346ac5bf59bb5"
	},
	"state": "up",
	"name": "schoolyear_19_20_added",
	"createdAt": {
		"$date": "2019-07-11T07:44:01.252Z"
	},
	"__v": 0
},
{
	"_id": {
		"$oid": "5d2ee2a8526cce83a8834d4a"
	},
	"state": "up",
	"name": "addStartAndEndDateToYearCollection",
	"createdAt": {
		"$date": "2019-07-17T08:12:18.480Z"
	},
	"__v": 0
},
{
	"_id": {
		"$oid": "5d3e97e02d1b0f2c2cc7ec18"
	},
	"state": "up",
	"name": "lessonIsCopyFrom",
	"createdAt": "2019-07-11T12:18:30.503Z",
	"__v": 0
},
{
	"_id": {
		"$oid": "5d3ef5f4bd2cdb2075fc7e54"
	},
	"state": "up",
	"name": "replace_grandlevel_id_with_number",
	"createdAt": "2019-07-29T09:57:38.131Z",
	"__v": 0
},
{
	"_id": {
		"$oid": "5d3f03bf50c3d44bb83b93f8"
	},
	"state": "up",
	"name": "migrateSchoolsTo2019-20",
	"createdAt": {
		"$date": "2019-07-29T14:33:35.456Z"
	},
	"__v": 0
},
{
	"_id": {
		"$oid": "5d442946c6c8392ba30b96a0"
	},
	"state": "up",
	"name": "schoolyear_20_21_added",
	"createdAt": {
		"$date": "2019-08-02T12:15:02.584Z"
	},
	"__v": 0
},
{
	"_id": {
		"$oid": "5d4858fc8f66f50964686467"
	},
	"state": "up",
	"name": "addToolPermissionsToSuperheroRole",
	"createdAt": {
		"$date": "2019-08-05T16:15:12.225Z"
	},
	"__v": 0
},
{
	"_id": {
		"$oid": "5d52a066a595714c04d763fb"
	},
	"state": "up",
	"name": "AddClassAdministrationPermissionToAdminRole",
	"createdAt": {
		"$date": "2019-08-13T11:35:02.253Z"
	},
	"__v": 0
},
{
	"_id": {
		"$oid": "5d552b8bc1658a0682fc834a"
	},
	"state": "up",
	"name": "set schoolspecific documentbasedir for instance open",
	"createdAt": {
		"$date": "2019-08-15T09:34:59.243Z"
	},
	"__v": 0
},
{
	"_id": {
		"$oid": "5d651f8f5e33068c88d5bccd"
	},
	"state": "up",
	"name": "add_help_documents",
	"createdAt": {
		"$date": "2019-08-20T09:39:23.302Z"
	},
	"__v": 0
},
{
	"_id": {
		"$oid": "5d651f8f5e33068c88d5bcce"
	},
	"state": "up",
	"name": "removeRcPws",
	"createdAt": {
		"$date": "2019-08-27T12:06:32.917Z"
	},
	"__v": 0
},
{
	"_id": {
		"$oid": "5d6fd5e8353b8668562740f3"
	},
	"state": "up",
	"name": "addNewsCreateToAdmin",
	"createdAt": {
		"$date": "2019-09-04T15:19:04.053Z"
	},
	"__v": 0
},
{
	"_id": {
		"$oid": "5d80a25a92de001d94db5046"
	},
	"state": "up",
	"name": "addUserDeletePermissions",
	"createdAt": {
		"$date": "2019-09-17T09:07:38.792Z"
	},
	"__v": 0
},
{
	"_id": {
		"$oid": "5d81ef4e6012563f98d225e5"
	},
	"state": "up",
	"name": "AddCourseRoles",
	"createdAt": {
		"$date": "2019-09-09T09:38:21.926Z"
	},
	"__v": 0
},
{
	"_id": {
		"$oid": "5d820e442d6f1435214b2d96"
	},
	"state": "up",
	"name": "remove-research-and-dateofresearchconsent",
	"createdAt": {
		"$date": "2019-09-17T14:43:38.288Z"
	},
	"__v": 0
},
{
	"_id": {
		"$oid": "5d8b80ca723a1b53dc43172e"
	},
	"state": "up",
	"name": "AddScopePermissionsViewPermissionToCourseTeachers",
	"createdAt": {
		"$date": "2019-09-25T14:59:22.190Z"
	},
	"__v": 0
},
{
	"_id": {
		"$oid": "5d91b525fee68c5c70d99de1"
	},
	"state": "up",
	"name": "removeUnusedTeamAttributes",
	"createdAt": {
		"$date": "2019-09-30T07:46:22.613Z"
	},
	"__v": 0
},
{
	"_id": {
<<<<<<< HEAD
		"$oid": "5d9db0a97bd9ad01a1734817"
	},
	"state": "up",
	"name": "granular_user_permissions",
	"createdAt": {
		"$date": "2019-10-09T12:46:22.613Z"
=======
		"$oid": "5da051503921a638b07b0ccf"
	},
	"state": "up",
	"name": "add-datasource-permissions",
	"createdAt": {
		"$date": "2019-10-11T09:54:24.666Z"
>>>>>>> 7b1768a4
	},
	"__v": 0
},
{
	"_id": {
<<<<<<< HEAD
		"$oid": "5da051503921a638b07b0ccf"
	},
	"state": "up",
	"name": "add-datasource-permissions",
	"createdAt": {
		"$date": "2019-10-11T09:54:24.666Z"
	},
	"__v": 0
},
{
	"_id": {
		"$oid": "5db84906407b4a46ecf03a8b"
	},
	"state": "up",
	"name": "addCreateSupportJwtPermission",
	"createdAt": {
		"$date": "2019-10-29T14:13:26.935Z"
	},
	"__v": 0
=======
		"$oid": "5db84906407b4a46ecf03a8b"
	},
	"state": "up",
	"name": "addCreateSupportJwtPermission",
	"createdAt": {
		"$date": "2019-10-29T14:13:26.935Z"
	},
	"__v": 0
>>>>>>> 7b1768a4
},
{
	"_id": {
		"$oid": "5dc173583c9c9844881b6aca"
	},
	"state": "up",
	"name": "persist_files_by_copied_courses",
	"createdAt": {
		"$date": "2019-07-30T13:24:23.114Z"
	},
	"__v": 0
},
{
	"_id": {
		"$oid": "5dc18974ba666b70ac1199e5"
	},
	"state": "up",
	"name": "add-enterthecloud-start-permission",
	"createdAt": {
		"$date": "2019-11-05T14:38:44.172Z"
	},
	"__v": 0
},
{
	"_id": {
		"$oid": "5dc19483d15115187413f3c0"
	},
	"state": "up",
	"name": "remove-broken-class-successor-links",
	"createdAt": {
		"$date": "2019-11-05T14:19:26.569Z"
	},
	"__v": 0
},
{
	"_id": {
<<<<<<< HEAD
		"$oid": "5de6838fc7c4a02707c337dd"
	},
	"state": "up",
	"name": "remove_create_permissions_thuringia",
	"createdAt": {
		"$date": "2019-12-02T11:56:47.413Z"
=======
		"$oid": "5de50ab801498f0f504d349e"
	},
	"state": "up",
	"name": "fix-demo-permissions",
	"createdAt": {
		"$date": "2019-12-02T12:59:36.284Z"
>>>>>>> 7b1768a4
	},
	"__v": 0
},
{
	"_id": {
<<<<<<< HEAD
		"$oid": "5de6838fc7c4a02707c337de"
	},
	"state": "up",
	"name": "add permission for requesting consents",
	"createdAt": {
		"$date": "2019-12-03T14:52:41.127Z"
=======
		"$oid": "5dee9efdb932c2a0b9ca5bc1"
	},
	"state": "up",
	"name": "remove classes out of teams",
	"createdAt": {
		"$date": "2019-12-06T16:30:14.257Z"
>>>>>>> 7b1768a4
	},
	"__v": 0
},
{
	"_id": {
<<<<<<< HEAD
		"$oid": "5e1706fd79b3c360204f88bc"
	},
	"state": "up",
	"name": "addGranularSchoolEditPermissions",
	"createdAt": {
		"$date": "2020-01-09T10:57:01.515Z"
	},
	"__v": 0
=======
		"$oid": "5deea07491ea2ea2c6222187"
	},
	"state": "up",
	"name": "granular_user_permissions",
	"createdAt": {
		"$date": "2019-10-09T10:04:25.556Z"
	},
	"__v": 0
},
{
	"_id": {
		"$oid": "5df0d35872a8731352bf769f"
	},
	"state": "up",
	"name": "remove invalid files from collection",
	"createdAt": {
		"$date": "2019-12-11T10:20:29.714Z"
	},
	"__v": 0
>>>>>>> 7b1768a4
}]
<|MERGE_RESOLUTION|>--- conflicted
+++ resolved
@@ -205,33 +205,23 @@
 },
 {
 	"_id": {
-<<<<<<< HEAD
 		"$oid": "5d9db0a97bd9ad01a1734817"
 	},
 	"state": "up",
 	"name": "granular_user_permissions",
 	"createdAt": {
 		"$date": "2019-10-09T12:46:22.613Z"
-=======
+	},
+	"__v": 0
+},
+{
+	"_id": {
 		"$oid": "5da051503921a638b07b0ccf"
 	},
 	"state": "up",
 	"name": "add-datasource-permissions",
 	"createdAt": {
 		"$date": "2019-10-11T09:54:24.666Z"
->>>>>>> 7b1768a4
-	},
-	"__v": 0
-},
-{
-	"_id": {
-<<<<<<< HEAD
-		"$oid": "5da051503921a638b07b0ccf"
-	},
-	"state": "up",
-	"name": "add-datasource-permissions",
-	"createdAt": {
-		"$date": "2019-10-11T09:54:24.666Z"
 	},
 	"__v": 0
 },
@@ -245,16 +235,6 @@
 		"$date": "2019-10-29T14:13:26.935Z"
 	},
 	"__v": 0
-=======
-		"$oid": "5db84906407b4a46ecf03a8b"
-	},
-	"state": "up",
-	"name": "addCreateSupportJwtPermission",
-	"createdAt": {
-		"$date": "2019-10-29T14:13:26.935Z"
-	},
-	"__v": 0
->>>>>>> 7b1768a4
 },
 {
 	"_id": {
@@ -291,47 +271,59 @@
 },
 {
 	"_id": {
-<<<<<<< HEAD
 		"$oid": "5de6838fc7c4a02707c337dd"
 	},
 	"state": "up",
 	"name": "remove_create_permissions_thuringia",
 	"createdAt": {
 		"$date": "2019-12-02T11:56:47.413Z"
-=======
+	},
+	"__v": 0
+},
+{
+	"_id": {
 		"$oid": "5de50ab801498f0f504d349e"
 	},
 	"state": "up",
 	"name": "fix-demo-permissions",
 	"createdAt": {
 		"$date": "2019-12-02T12:59:36.284Z"
->>>>>>> 7b1768a4
-	},
-	"__v": 0
-},
-{
-	"_id": {
-<<<<<<< HEAD
+	}
+},
+{
+	"_id": {
 		"$oid": "5de6838fc7c4a02707c337de"
 	},
 	"state": "up",
 	"name": "add permission for requesting consents",
 	"createdAt": {
 		"$date": "2019-12-03T14:52:41.127Z"
-=======
+	},
+	"__v": 0
+},
+{
+	"_id": {
 		"$oid": "5dee9efdb932c2a0b9ca5bc1"
 	},
 	"state": "up",
 	"name": "remove classes out of teams",
 	"createdAt": {
 		"$date": "2019-12-06T16:30:14.257Z"
->>>>>>> 7b1768a4
-	},
-	"__v": 0
-},
-{
-	"_id": {
-<<<<<<< HEAD
+	}
+},
+{
+	"_id": {
+		"$oid": "5df0d35872a8731352bf769f"
+	},
+	"state": "up",
+	"name": "remove invalid files from collection",
+	"createdAt": {
+		"$date": "2019-12-11T10:20:29.714Z"
+	},
+	"__v": 0
+},
+{
+	"_id": {
 		"$oid": "5e1706fd79b3c360204f88bc"
 	},
 	"state": "up",
@@ -340,25 +332,4 @@
 		"$date": "2020-01-09T10:57:01.515Z"
 	},
 	"__v": 0
-=======
-		"$oid": "5deea07491ea2ea2c6222187"
-	},
-	"state": "up",
-	"name": "granular_user_permissions",
-	"createdAt": {
-		"$date": "2019-10-09T10:04:25.556Z"
-	},
-	"__v": 0
-},
-{
-	"_id": {
-		"$oid": "5df0d35872a8731352bf769f"
-	},
-	"state": "up",
-	"name": "remove invalid files from collection",
-	"createdAt": {
-		"$date": "2019-12-11T10:20:29.714Z"
-	},
-	"__v": 0
->>>>>>> 7b1768a4
-}]
+}]