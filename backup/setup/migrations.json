[{
	"_id": {
		"$oid": "5d3e97e02d1b0f2c2cc7ec18"
	},
	"state": "up",
	"name": "lessonIsCopyFrom",
	"createdAt": "2019-07-11T12:18:30.503+0000",
	"__v": 0
},
{
	"_id": {
		"$oid": "5d2ee2a8526cce83a8834d4a"
	},
	"state": "up",
	"name": "addStartAndEndDateToYearCollection",
	"createdAt": {
		"$date": "2019-07-17T08:12:18.480Z"
	},
	"__v": 0
},
{
	"_id": {
		"$oid": "5d26e8c1d0c346ac5bf59bb5"
	},
	"state": "up",
	"name": "schoolyear_19_20_added",
	"createdAt": {
		"$date": "2019-07-11T07:44:01.252Z"
	},
	"__v": 0
},
{
	"_id": {
		"$oid": "5d25cf6ddf5c9947bc014236"
	},
	"state": "up",
<<<<<<< HEAD
	"name": "skipRegistrationPermissions",
	"createdAt": {
		"$date": "2019-07-10T11:43:41.464Z"
	},
=======
    "name" : "lessonIsCopyFrom",
    "createdAt" : "2019-07-11T12:18:30.503+0000",
>>>>>>> 67fdeb38
	"__v": 0
},
{
	"_id": {
		"$oid": "5d234fff63e4a27b68aceff0"
	},
	"name": "AddPositionToLessons",
	"createdAt": {
		"$date": "2019-07-08T14:15:27.050Z"
	},
	"state": "up",
	"__v": 0
},
{
	"_id": {
		"$oid": "5d3ef5f4bd2cdb2075fc7e54"
	},
	"state": "up",
	"name": "replace_grandlevel_id_with_number",
	"createdAt": "2019-07-29T09:57:38.131Z",
	"__v": 0
},
{
	"_id": {
		"$oid": "5d3f03bf50c3d44bb83b93f8"
	},
	"state": "up",
	"name": "migrateSchoolsTo2019-20",
	"createdAt": {
		"$date": "2019-07-29T14:33:35.456Z"
	},
	"__v": 0
},
{
	"_id": {
		"$oid": "5d4858fc8f66f50964686467"
	},
	"state": "up",
	"name": "addToolPermissionsToSuperheroRole",
	"createdAt": {
		"$date": "2019-08-05T16:15:12.225Z"
	},
	"__v": 0
},
{
	"_id": {
		"$oid": "5d52a066a595714c04d763fb"
	},
	"state": "up",
	"name": "AddClassAdministrationPermissionToAdminRole",
	"createdAt": {
		"$date": "2019-08-13T11:35:02.253Z"
	},
	"__v": 0
},
{
	"_id": {
<<<<<<< HEAD
		"$oid": "5d442946c6c8392ba30b96a0"
=======
		"$oid": "5d552b8bc1658a0682fc834a"
	},
	"state": "up",
	"name": "set schoolspecific documentbasedir for instance open",
	"createdAt": {
		"$date": "2019-08-15T09:34:59.243Z"
	},
	"__v": 0
},
{
	"_id": {
		"$oid": "5d52a066a595714c04d763fb"
>>>>>>> 67fdeb38
	},
	"state": "up",
	"name": "schoolyear_20_21_added",
	"createdAt": {
		"$date": "2019-08-02T12:15:02.584Z"
	},
	"__v": 0
}]
<|MERGE_RESOLUTION|>--- conflicted
+++ resolved
@@ -1,20 +1,22 @@
 [{
 	"_id": {
-		"$oid": "5d3e97e02d1b0f2c2cc7ec18"
+		"$oid": "5d234fff63e4a27b68aceff0"
+	},
+	"name": "AddPositionToLessons",
+	"createdAt": {
+		"$date": "2019-07-08T14:15:27.050Z"
 	},
 	"state": "up",
-	"name": "lessonIsCopyFrom",
-	"createdAt": "2019-07-11T12:18:30.503+0000",
 	"__v": 0
 },
 {
 	"_id": {
-		"$oid": "5d2ee2a8526cce83a8834d4a"
+		"$oid": "5d25cf6ddf5c9947bc014236"
 	},
 	"state": "up",
-	"name": "addStartAndEndDateToYearCollection",
+	"name": "skipRegistrationPermissions",
 	"createdAt": {
-		"$date": "2019-07-17T08:12:18.480Z"
+		"$date": "2019-07-10T11:43:41.464Z"
 	},
 	"__v": 0
 },
@@ -31,29 +33,22 @@
 },
 {
 	"_id": {
-		"$oid": "5d25cf6ddf5c9947bc014236"
+		"$oid": "5d3e97e02d1b0f2c2cc7ec18"
 	},
 	"state": "up",
-<<<<<<< HEAD
-	"name": "skipRegistrationPermissions",
-	"createdAt": {
-		"$date": "2019-07-10T11:43:41.464Z"
-	},
-=======
     "name" : "lessonIsCopyFrom",
     "createdAt" : "2019-07-11T12:18:30.503+0000",
->>>>>>> 67fdeb38
 	"__v": 0
 },
 {
 	"_id": {
-		"$oid": "5d234fff63e4a27b68aceff0"
-	},
-	"name": "AddPositionToLessons",
-	"createdAt": {
-		"$date": "2019-07-08T14:15:27.050Z"
+		"$oid": "5d2ee2a8526cce83a8834d4a"
 	},
 	"state": "up",
+	"name": "addStartAndEndDateToYearCollection",
+	"createdAt": {
+		"$date": "2019-07-17T08:12:18.480Z"
+	},
 	"__v": 0
 },
 {
@@ -78,12 +73,34 @@
 },
 {
 	"_id": {
+		"$oid": "5d442946c6c8392ba30b96a0"
+	},
+	"state": "up",
+	"name": "schoolyear_20_21_added",
+	"createdAt": {
+		"$date": "2019-08-02T12:15:02.584Z"
+	},
+	"__v": 0
+},
+{
+	"_id": {
 		"$oid": "5d4858fc8f66f50964686467"
 	},
 	"state": "up",
 	"name": "addToolPermissionsToSuperheroRole",
 	"createdAt": {
 		"$date": "2019-08-05T16:15:12.225Z"
+	},
+	"__v": 0
+},
+{
+	"_id": {
+		"$oid": "5d552b8bc1658a0682fc834a"
+	},
+	"state": "up",
+	"name": "set schoolspecific documentbasedir for instance open",
+	"createdAt": {
+		"$date": "2019-08-15T09:34:59.243Z"
 	},
 	"__v": 0
 },
@@ -97,30 +114,4 @@
 		"$date": "2019-08-13T11:35:02.253Z"
 	},
 	"__v": 0
-},
-{
-	"_id": {
-<<<<<<< HEAD
-		"$oid": "5d442946c6c8392ba30b96a0"
-=======
-		"$oid": "5d552b8bc1658a0682fc834a"
-	},
-	"state": "up",
-	"name": "set schoolspecific documentbasedir for instance open",
-	"createdAt": {
-		"$date": "2019-08-15T09:34:59.243Z"
-	},
-	"__v": 0
-},
-{
-	"_id": {
-		"$oid": "5d52a066a595714c04d763fb"
->>>>>>> 67fdeb38
-	},
-	"state": "up",
-	"name": "schoolyear_20_21_added",
-	"createdAt": {
-		"$date": "2019-08-02T12:15:02.584Z"
-	},
-	"__v": 0
-}]
+}]