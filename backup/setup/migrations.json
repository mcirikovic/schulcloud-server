--- conflicted
+++ resolved
@@ -500,32 +500,34 @@
 },
 {
 	"_id": {
-<<<<<<< HEAD
+		"$oid": "5e970516325e804198ec63dd"
+	},
+	"state": "up",
+	"name": "addAdminPermissionForManagingStudentTeamCreation",
+	"createdAt": {
+		"$date": "2020-04-15T12:59:02.81Z"
+	},
+	"__v": 0
+},
+{
+	"_id": {
+		"$oid": "5e98318cfb423a82b448ce99"
+	},
+	"state": "up",
+	"name": "add-sync-start-permission",
+	"createdAt": {
+		"$date": "2020-04-16T12:28:09.933Z"
+	},
+	"__v": 0
+},
+{
+	"_id": {
 		"$oid": "5e57921712aca413c08cb0f8"
 	},
 	"state": "up",
 	"name": "add_statistic_permissions",
 	"createdAt": {
 		"$date": "2020-02-27T09:06:38.170Z"
-=======
-		"$oid": "5e970516325e804198ec63dd"
-	},
-	"state": "up",
-	"name": "addAdminPermissionForManagingStudentTeamCreation",
-	"createdAt": {
-		"$date": "2020-04-15T12:59:02.81Z"
-	},
-	"__v": 0
-},
-{
-	"_id": {
-		"$oid": "5e98318cfb423a82b448ce99"
-	},
-	"state": "up",
-	"name": "add-sync-start-permission",
-	"createdAt": {
-		"$date": "2020-04-16T12:28:09.933Z"
->>>>>>> 4cea6ac3
 	},
 	"__v": 0
 }]