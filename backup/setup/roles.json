--- conflicted
+++ resolved
@@ -207,12 +207,6 @@
 		"NEWS_EDIT",
 		"REQUEST_CONSENTS",
 		"SCHOOL_NEWS_EDIT",
-<<<<<<< HEAD
-=======
-		"STUDENT_CREATE",
-		"STUDENT_DELETE",
-		"STUDENT_EDIT",
->>>>>>> 1019bb21
 		"STUDENT_LIST",
 		"STUDENT_SKIP_REGISTRATION",
 		"SUBMISSIONS_SCHOOL_VIEW",
