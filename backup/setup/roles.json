--- conflicted
+++ resolved
@@ -496,7 +496,8 @@
 		"FILESTORAGE_CREATE",
 		"FILESTORAGE_REMOVE",
 		"CONTENT_VIEW",
-		"CONTENT_NON_OER_VIEW"
+		"CONTENT_NON_OER_VIEW",
+		"ATTEND_MEETING"
 	],
 	"__v": 0
 },
@@ -533,7 +534,8 @@
 		"USER_CREATE",
 		"USERGROUP_CREATE",
 		"USERGROUP_EDIT",
-		"SCOPE_PERMISSIONS_VIEW"
+		"SCOPE_PERMISSIONS_VIEW",
+		"MODERATE_MEETING"
 	],
 	"__v": 0
 },
@@ -551,138 +553,6 @@
 	"roles": [
 		{
 			"$oid": "5bb5c62bfb457b1c3c0c7f00"
-<<<<<<< HEAD
-		},
-		"name": "courseStudent",
-		"updatedAt": {
-			"$date": "2019-09-09T12:00:00.000Z"
-		},
-		"createdAt": {
-			"$date": "2019-09-09T12:00:00.000Z"
-		},
-		"roles": [],
-		"permissions": [
-			"COURSE_VIEW",
-			"TOOL_VIEW",
-			"NEWS_VIEW",
-			"ROLE_VIEW",
-			"USERGROUP_VIEW",
-			"COURSEGROUP_CREATE",
-			"COURSEGROUP_EDIT",
-			"LESSONS_VIEW",
-			"HOMEWORK_VIEW",
-			"HOMEWORK_EDIT",
-			"HOMEWORK_CREATE",
-			"COMMENTS_VIEW",
-			"COMMENTS_CREATE",
-			"COMMENTS_EDIT",
-			"SUBMISSIONS_VIEW",
-			"SUBMISSIONS_CREATE",
-			"SUBMISSIONS_EDIT",
-			"FILESTORAGE_VIEW",
-			"FILESTORAGE_EDIT",
-			"FILESTORAGE_CREATE",
-			"FILESTORAGE_REMOVE",
-			"CONTENT_VIEW",
-			"CONTENT_NON_OER_VIEW",
-			"ATTEND_MEETING"
-		],
-		"__v": 0
-	},
-	{
-		"_id": {
-			"$oid": "5bb5c62bfb457b1c3c0c7f01"
-		},
-		"name": "courseTeacher",
-		"updatedAt": {
-			"$date": "2019-09-09T12:00:00.000Z"
-		},
-		"createdAt": {
-			"$date": "2019-09-09T12:00:00.000Z"
-		},
-		"roles": [
-			{
-				"$oid": "5bb5c62bfb457b1c3c0c7f00"
-			}
-		],
-		"permissions": [
-			"COURSE_CREATE",
-			"COURSE_EDIT",
-			"COURSE_DELETE",
-			"HOMEWORK_CREATE",
-			"HOMEWORK_EDIT",
-			"LESSONS_CREATE",
-			"NEWS_CREATE",
-			"NEWS_EDIT",
-			"TOOL_CREATE",
-			"TOOL_EDIT",
-			"TOOL_NEW_VIEW",
-			"TOPIC_CREATE",
-			"TOPIC_EDIT",
-			"USER_CREATE",
-			"USERGROUP_CREATE",
-			"USERGROUP_EDIT",
-			"SCOPE_PERMISSIONS_VIEW",
-			"MODERATE_MEETING"
-		],
-		"__v": 0
-	},
-	{
-		"_id": {
-			"$oid": "5bb5c62bfb457b1c3c0c7f02"
-		},
-		"name": "courseSubstitutionTeacher",
-		"updatedAt": {
-			"$date": "2019-09-09T12:00:00.000Z"
-		},
-		"createdAt": {
-			"$date": "2019-09-09T12:00:00.000Z"
-		},
-		"roles": [
-			{
-				"$oid": "5bb5c62bfb457b1c3c0c7f00"
-			}
-		],
-		"permissions": [
-			"HOMEWORK_CREATE",
-			"HOMEWORK_EDIT",
-			"LESSONS_CREATE",
-			"NEWS_CREATE",
-			"NEWS_EDIT",
-			"TOOL_CREATE",
-			"TOOL_EDIT",
-			"TOOL_NEW_VIEW",
-			"TOPIC_CREATE",
-			"TOPIC_EDIT",
-			"USER_CREATE",
-			"USERGROUP_CREATE",
-			"USERGROUP_EDIT",
-			"SCOPE_PERMISSIONS_VIEW",
-			"MODERATE_MEETING"
-		],
-		"__v": 0
-	},
-	{
-		"_id": {
-			"$oid": "5bb5c62bfb457b1c3c0c7f03"
-		},
-		"name": "courseAdministrator",
-		"updatedAt": {
-			"$date": "2019-09-09T12:00:00.000Z"
-		},
-		"createdAt": {
-			"$date": "2019-09-09T12:00:00.000Z"
-		},
-		"roles": [
-			{
-				"$oid": "5bb5c62bfb457b1c3c0c7f01"
-			}
-		],
-		"permissions": [],
-		"__v": 0
-	}
-]
-=======
 		}
 	],
 	"permissions": [
@@ -699,7 +569,8 @@
 		"USER_CREATE",
 		"USERGROUP_CREATE",
 		"USERGROUP_EDIT",
-		"SCOPE_PERMISSIONS_VIEW"
+		"SCOPE_PERMISSIONS_VIEW",
+		"MODERATE_MEETING"
 	],
 	"__v": 0
 },
@@ -740,5 +611,4 @@
 	],
 	"permissions": [],
 	"__v": 0
-}]
->>>>>>> 40c367f2
+}]