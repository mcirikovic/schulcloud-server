--- conflicted
+++ resolved
@@ -104,16 +104,12 @@
 			"TOOL_EDIT",
 			"TOOL_NEW_VIEW",
 			"TOPIC_CREATE",
-<<<<<<< HEAD
-			"TOPIC_EDIT"
-=======
 			"TOPIC_EDIT",
 			"USER_CREATE",
 			"USERGROUP_CREATE",
 			"USERGROUP_EDIT",
 			"TEAM_INVITE_EXTERNAL",
 			"ENTERTHECLOUD_START"
->>>>>>> 8cd6bcf6
 		],
 		"__v": 0
 	},
