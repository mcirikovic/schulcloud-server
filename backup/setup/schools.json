[{
	"_id": {
		"$oid": "0000d186816abba584714c55"
	},
	"name": "Schiller-Oberschule",
	"fileStorageType": "awsS3",
	"systems": [
		{
			"$oid": "0000d186816abba584714c90"
		}
	],
	"updatedAt": {
		"$date": "2020-08-04T07:21:33.616Z"
	},
	"createdAt": {
		"$date": "2017-01-01T00:06:37.148Z"
	},
	"__v": 0,
	"currentYear": {
		"$oid": "5d44297075e1502c27e405e2"
	},
	"purpose": "demo"
},
{
	"_id": {
		"$oid": "0000d186816abba584714c5f"
	},
	"name": "Paul-Gerhardt-Gymnasium",
	"fileStorageType": "awsS3",
	"federalState": {
		"$oid": "0000b186816abba584714c53"
	},
	"systems": [
		{
			"$oid": "0000d186816abba584714c91"
		},
		{
			"$oid": "0000d186816abba584714c92"
		},
		{
			"$oid": "0000d186816abba584714c90"
		}
	],
	"updatedAt": {
		"$date": "2020-07-27T08:21:14.719Z"
	},
	"createdAt": {
		"$date": "2017-01-01T00:06:37.148Z"
	},
	"__v": 0,
	"currentYear": {
		"$oid": "5d44297075e1502c27e405e2"
	},
	"purpose": "demo",
	"features": [
		"rocketChat"
	],
	"enableStudentTeamCreation": false
},
{
	"_id": {
		"$oid": "598ec0bc8e4e364ec18ff46d"
	},
	"updatedAt": {
		"$date": "2020-07-27T08:21:14.719Z"
	},
	"name": "Expertenschule",
	"federalState": {
		"$oid": "0000b186816abba584714c53"
	},
	"createdAt": {
		"$date": "2018-11-09T10:04:11.721Z"
	},
	"systems": [],
	"__v": 0,
	"fileStorageType": "awsS3",
	"currentYear": {
		"$oid": "5d44297075e1502c27e405e2"
	},
	"purpose": "expert"
},
{
	"_id": {
		"$oid": "599ec0bb8e4e364ec18ff46c"
	},
	"updatedAt": {
		"$date": "2020-07-27T08:21:14.719Z"
	},
	"name": "Demo Schule",
	"federalState": {
		"$oid": "0000b186816abba584714c53"
	},
<<<<<<< HEAD
	"systems": [
		{
			"$oid": "0000d186816abba584714c91"
		},
		{
			"$oid": "0000d186816abba584714c90"
		}
	],
	"updatedAt": {
		"$date": "2020-05-11T15:20:10.766Z"
	},
=======
>>>>>>> 44599f1a
	"createdAt": {
		"$date": "2017-08-24T12:04:11.721Z"
	},
	"systems": [],
	"__v": 0,
	"fileStorageType": "awsS3",
	"currentYear": {
		"$oid": "5d44297075e1502c27e405e2"
	},
	"purpose": "demo"
}]
<|MERGE_RESOLUTION|>--- conflicted
+++ resolved
@@ -90,20 +90,6 @@
 	"federalState": {
 		"$oid": "0000b186816abba584714c53"
 	},
-<<<<<<< HEAD
-	"systems": [
-		{
-			"$oid": "0000d186816abba584714c91"
-		},
-		{
-			"$oid": "0000d186816abba584714c90"
-		}
-	],
-	"updatedAt": {
-		"$date": "2020-05-11T15:20:10.766Z"
-	},
-=======
->>>>>>> 44599f1a
 	"createdAt": {
 		"$date": "2017-08-24T12:04:11.721Z"
 	},
