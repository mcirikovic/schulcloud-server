[{
	"_id": {
		"$oid": "0000d213816abba584714c0a"
	},
	"__v": 0,
<<<<<<< HEAD
	"firstName": "Thorsten",
	"lastName": "Test",
	"email": "localhost",
	"accounts": [
		{
			"$oid": "0000d213816abba584714caa"
		}
	],
=======
>>>>>>> d7c45d20
	"schoolId": {
		"$oid": "0000d186816abba584714c5f"
	},
	"roles": [
		{
			"$oid": "0000d186816abba584714c96"
		}
	]
},
{
	"_id": {
		"$oid": "0000d224816abba584714c9c"
	},
	"__v": 0,
	"schoolId": {
		"$oid": "0000d186816abba584714c5f"
	},
	"roles": [
		{
			"$oid": "0000d186816abba584714c99"
		}
	]
},
{
	"_id": {
		"$oid": "0000d231816abba584714c9e"
	},
	"__v": 0,
	"schoolId": {
		"$oid": "0000d186816abba584714c5f"
	},
	"roles": [
		{
			"$oid": "0000d186816abba584714c98"
		}
	]
}]<|MERGE_RESOLUTION|>--- conflicted
+++ resolved
@@ -3,17 +3,9 @@
 		"$oid": "0000d213816abba584714c0a"
 	},
 	"__v": 0,
-<<<<<<< HEAD
 	"firstName": "Thorsten",
 	"lastName": "Test",
 	"email": "localhost",
-	"accounts": [
-		{
-			"$oid": "0000d213816abba584714caa"
-		}
-	],
-=======
->>>>>>> d7c45d20
 	"schoolId": {
 		"$oid": "0000d186816abba584714c5f"
 	},
