{
	"title": "HPI Schul-Cloud Configuration",
	"type": "object",
	"properties": {
		"CALENDAR_API_KEY": {
			"type": "string",
			"default": "example",
			"description": "The API Key that the Calendar uses to resolve scopes. This should be removed with SC-3387"
		},
		"TEACHER_VISIBILITY_FOR_EXTERNAL_TEAM_INVITATION": {
			"type": "string",
			"default": "enabled",
			"enum": [
				"disabled",
				"opt-in",
				"opt-out",
				"enabled"
			],
			"description": "defines wheter external team invitation shows teachers from different schools or not. if enabled system wide there are options general enabled or opt-in/-out by user required."
		},
		"REDIS_URI": {
			"type": "string",
			"pattern": "(rediss?:)?\/\/((\\w+)?(:.+@)?)?((\\w+)?(:\\w+))?(\/d+)?(\\?db=\\d+(&password=.+(&option=.+)*)?)?",
			"description": "URL of a Redis server. If undefined, JWT whitelisting and timeouts will be disabled. Format: [redis[s]:]//[[user][:password@]][host][:port][/db-number][?db=db-number[&password=bar[&option=value]]]"
		},
		"PIN_MAX_AGE_SECONDS": {
			"type": "integer",
			"default": 86400,
			"description": "Maximum time in seconds a generated pin is handled as valid."
		},
		"JWT_LIFETIME": {
			"type": "string",
			"default": "30d",
			"pattern": "^[0-9]+d$",
			"description": "Lifetime of generated JWTs in days."
		},
		"JWT_TIMEOUT_SECONDS": {
			"type": "integer",
			"default": 7200,
			"description": "After this many seconds of inactivity, a user gets logged out automatically. If no REDIS_URI is set, this value is ignored."
		},
		"FEATURE_JWT_EXTENDED_TIMEOUT_ENABLED": {
			"type": "boolean",
			"default": false,
			"description": "Using privateDevice parameter in login, the logout/jwt timeout can be extended to JWT_EXTENDED_TIMEOUT_SECONDS instead of JWT_TIMEOUT_SECONDS."
		},
		"JWT_EXTENDED_TIMEOUT_SECONDS": {
			"type": "integer",
			"default": 2629746,
			"description": "After this many seconds (default is one month) of inactivity, a user gets logged out when accepted extended login duration. If no REDIS_URI is set, this value is ignored."
		},
		"JWT_WHITELIST_ACCEPT_ALL": {
			"type": "boolean",
			"default": false,
			"description": "JWTs that are not in the whitelist are added to it, instead of invalidated. To be used for the first 2 hours after release."
		},
		"TSP_API_BASE_URL": {
			"type": "string",
			"default": "https://www.schulportal-thueringen.de",
			"description": "The TSP API base URL."
		},
		"TSP_API_CLIENT_ID": {
			"type": "string",
			"default": "",
			"description": "The TSP API client id."
		},
		"TSP_API_CLIENT_SECRET": {
			"type": "string",
			"default": "",
			"description": "The TSP API client secret."
		},
		"TSP_API_ENCRYPTION_KEY": {
			"type": "string",
			"default": "",
			"description": "The key used to encrypt/decrypt TSP request tokens."
		},
		"TSP_API_SIGNATURE_KEY": {
			"type": "string",
			"default": "",
			"description": "The key used to sign/verify TSP request tokens."
		},
		"FEATURE_TSP_ENABLED": {
			"type": "boolean",
			"default": false,
			"description": "Feature toggle for TSP features."
		},
		"FEATURE_VIDEOCONFERENCE_ENABLED": {
			"type": "boolean",
			"default": false,
			"description": "If enabled, adds video conferences to teams and courses."
		},
		"VIDEOCONFERENCE_HOST": {
			"type": "string",
			"format": "uri",
			"pattern": ".*(?<!/)$",
			"default": "https://bigbluebutton.schul-cloud.org/bigbluebutton",
			"description": "The BBB base url (should end without a slash)."
		},
		"VIDEOCONFERENCE_SALT": {
			"type": "string",
			"default": "",
			"description": "The BBB Salt for api call checksum creation."
		},
		"FEATURE_MATRIX_MESSENGER_ENABLED": {
			"type": "boolean",
			"default": false,
			"description": "If enabled, adds support for matrix messenger"
		},
		"MATRIX_URI": {
			"type": "string",
			"format": "uri",
			"default": "https://matrix.stomt.com",
			"description": "the URI of the matrix messenger server"
		},
		"MATRIX_SECRET": {
			"type": "string",
			"description": "shared secret for the matrix server"
		},
		"FEATURE_RABBITMQ_ENABLED": {
			"type": "boolean",
			"default": false,
			"description": "If enabled, adds support to send RabbitMQ messages"
		},
		"RABBITMQ_URI": {
			"type": "string",
			"format": "uri",
			"default": "amqp://192.168.99.100",
			"description": "the URI of the rabbitMQ server"
		},
		"RABBITMQ_MATRIX_QUEUE_INTERNAL": {
			"type": "string",
			"default": "matrix_sync_unpopulated",
			"description": "the URI of the rabbitMQ server"
		},
		"RABBITMQ_MATRIX_QUEUE_EXTERNAL": {
			"type": "string",
			"default": "matrix_sync_populated",
			"description": "the URI of the rabbitMQ server"
		},
		"HOST": {
			"type": "string",
			"format": "uri",
			"default": "http://localhost:3100",
			"pattern": ".*(?<!/)$",
			"description": "The client url (should end without a slash)."
		},
<<<<<<< HEAD
		"FEATURE_ALERTS_STATUS_ENABLED": {
			"type": "boolean",
			"default": false,
			"description": "If enabled, user will see messages/incidents from e.g status.schul-cloud."
		},
		"ALERT_STATUS_URL": {
			"type": "string",
			"format": "uri",
			"pattern": ".*(?<!/)$",
			"default": "https://status.schul-cloud.org",
			"description": "The url of status message provider (should end without a slash)."
		},
		"ALERT_STATUS_API_URL": {
			"type": "string",
			"format": "uri",
			"pattern": ".*(?<!/)$",
			"default": "https://status.schul-cloud.org/api/v1",
			"description": "The api of status message provider (should end without a slash)."
=======
		"NEXBOARD_URL": {
			"type": "string",
			"format": "uri",
			"default":"https://nexboard.nexenio.com",
			"pattern":".*(?<!/)$",
			"description": "The nexboard url."
		},
		"NEXBOARD_URI": {
			"type": "string",
			"default":"/portal/api/v1/public/",
			"description": "The nexboard api version uri."
		},
		"NEXBOARD_API_KEY": {
			"type": "string",
			"description": "The nexboard api key for sending requests."
		},
		"NEXBOARD_USER_ID": {
			"type": "string",
			"description": "The nexboard 'schul-cloud' userId."
>>>>>>> 85b9bc71
		}
	},
	"required": [
		"TEACHER_VISIBILITY_FOR_EXTERNAL_TEAM_INVITATION",
		"HOST"
	]
}<|MERGE_RESOLUTION|>--- conflicted
+++ resolved
@@ -144,7 +144,6 @@
 			"pattern": ".*(?<!/)$",
 			"description": "The client url (should end without a slash)."
 		},
-<<<<<<< HEAD
 		"FEATURE_ALERTS_STATUS_ENABLED": {
 			"type": "boolean",
 			"default": false,
@@ -163,7 +162,6 @@
 			"pattern": ".*(?<!/)$",
 			"default": "https://status.schul-cloud.org/api/v1",
 			"description": "The api of status message provider (should end without a slash)."
-=======
 		"NEXBOARD_URL": {
 			"type": "string",
 			"format": "uri",
@@ -183,7 +181,6 @@
 		"NEXBOARD_USER_ID": {
 			"type": "string",
 			"description": "The nexboard 'schul-cloud' userId."
->>>>>>> 85b9bc71
 		}
 	},
 	"required": [
