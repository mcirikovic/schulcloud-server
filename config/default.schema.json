{
	"title": "HPI Schul-Cloud Configuration",
	"type": "object",
	"properties": {
		"CLIENT_API_KEY": {
			"type": "string",
			"default": "example",
			"description": "The API Key that the Client uses to send emails. This should be removed with SC-3387"
		},
		"CALENDAR_API_KEY": {
			"type": "string",
			"default": "example",
			"description": "The API Key that the Calendar uses to resolve scopes. This should be removed with SC-3387"
		},
		"DISABLED_BRUTE_FORCE_CHECK": {
			"type": "boolean",
			"default": false,
			"description": "To disabled the brute force prevention hooks for by authentication."
		},
		"SYNC_API_KEY": {
			"type": "string",
			"default": "example",
			"description": "The API Key that the Sync Cron-Job uses to authenticate itself.This should be removed with SC-3387"
		},
		"TEACHER_VISIBILITY_FOR_EXTERNAL_TEAM_INVITATION": {
			"type": "string",
			"default": "enabled",
			"enum": [
				"disabled",
				"opt-in",
				"opt-out",
				"enabled"
			],
			"description": "defines wheter external team invitation shows teachers from different schools or not. if enabled system wide there are options general enabled or opt-in/-out by user required."
		},
		"STUDENT_TEAM_CREATION": {
			"type": "string",
			"default": "opt-out",
			"enum": [
				"disabled",
				"opt-in",
				"opt-out",
				"enabled"
			],
			"description": "defines wheter students may create teams or not. if enabled system wide there are options general enabled or opt-in/-out by school admin required."
		},
		"REDIS_URI": {
			"type": "string",
			"pattern": "(rediss?:)?\/\/((\\w+)?(:.+@)?)?((\\w+)?(:\\w+))?(\/d+)?(\\?db=\\d+(&password=.+(&option=.+)*)?)?",
			"description": "URL of a Redis server. If undefined, JWT whitelisting and timeouts will be disabled. Format: [redis[s]:]//[[user][:password@]][host][:port][/db-number][?db=db-number[&password=bar[&option=value]]]"
		},
		"PIN_MAX_AGE_SECONDS": {
			"type": "integer",
			"default": 86400,
			"description": "Maximum time in seconds a generated pin is handled as valid."
		},
		"JWT_LIFETIME": {
			"type": "string",
			"default": "30d",
			"pattern": "^[0-9]+d$",
			"description": "Lifetime of generated JWTs in days."
		},
		"JWT_TIMEOUT_SECONDS": {
			"type": "integer",
			"default": 7200,
			"description": "After this many seconds of inactivity, a user gets logged out automatically. If no REDIS_URI is set, this value is ignored."
		},
		"FEATURE_JWT_EXTENDED_TIMEOUT_ENABLED": {
			"type": "boolean",
			"default": false,
			"description": "Using privateDevice parameter in login, the logout/jwt timeout can be extended to JWT_EXTENDED_TIMEOUT_SECONDS instead of JWT_TIMEOUT_SECONDS."
		},
		"JWT_EXTENDED_TIMEOUT_SECONDS": {
			"type": "integer",
			"default": 2629746,
			"description": "After this many seconds (default is one month) of inactivity, a user gets logged out when accepted extended login duration. If no REDIS_URI is set, this value is ignored."
		},
		"JWT_WHITELIST_ACCEPT_ALL": {
			"type": "boolean",
			"default": false,
			"description": "JWTs that are not in the whitelist are added to it, instead of invalidated. To be used for the first 2 hours after release."
		},
		"TSP_API_BASE_URL": {
			"type": "string",
			"default": "https://www.schulportal-thueringen.de",
			"description": "The TSP API base URL."
		},
		"TSP_API_CLIENT_ID": {
			"type": "string",
			"default": "",
			"description": "The TSP API client id."
		},
		"TSP_API_CLIENT_SECRET": {
			"type": "string",
			"default": "",
			"description": "The TSP API client secret."
		},
		"TSP_API_ENCRYPTION_KEY": {
			"type": "string",
			"default": "",
			"description": "The key used to encrypt/decrypt TSP request tokens."
		},
		"TSP_API_SIGNATURE_KEY": {
			"type": "string",
			"default": "",
			"description": "The key used to sign/verify TSP request tokens."
		},
		"FEATURE_TSP_ENABLED": {
			"type": "boolean",
			"default": false,
			"description": "Feature toggle for TSP features."
		},
		"BLOCK_DISPOSABLE_EMAIL_DOMAINS": {
			"type": "boolean",
			"default": true,
			"description": "Prevent use of disposable email addresses."
		},
		"ADDITIONAL_BLACKLISTED_EMAIL_DOMAINS": {
			"type": "string",
			"description": "Add custom domain to the list of blocked domains (comma separated list)."
		},
		"FEATURE_TSP_AUTO_CONSENT_ENABLED": {
			"type": "boolean",
			"default": false,
			"description": "Feature toggle for automatic consent during TSP sync."
		},
		"FEATURE_VIDEOCONFERENCE_ENABLED": {
			"type": "boolean",
			"default": false,
			"description": "If enabled, adds video conferences to teams and courses."
		},
		"VIDEOCONFERENCE_HOST": {
			"type": "string",
			"format": "uri",
			"pattern": ".*(?<!/)$",
			"default": "https://bigbluebutton.schul-cloud.org/bigbluebutton",
			"description": "The BBB base url (should end without a slash)."
		},
		"VIDEOCONFERENCE_SALT": {
			"type": "string",
			"default": "",
			"description": "The BBB Salt for api call checksum creation."
		},
		"FEATURE_MATRIX_MESSENGER_ENABLED": {
			"type": "boolean",
			"default": false,
			"description": "If enabled, adds support for Matrix Messenger."
		},
		"MATRIX_URI": {
			"type": "string",
			"format": "uri",
			"default": "https://matrix.messenger.schule",
			"description": "The URI of the Matrix Messenger server."
		},
		"MATRIX_SERVERNAME": {
			"type": "string",
			"default": "messenger.schule",
			"description": "Servername of the Matrix Messenger server."
		},
		"MATRIX_SECRET": {
			"type": "string",
			"description": "Shared secret for the Matrix server."
		},
		"FEATURE_RABBITMQ_ENABLED": {
			"type": "boolean",
			"default": false,
			"description": "If enabled, adds support to send RabbitMQ messages"
		},
		"RABBITMQ_URI": {
			"type": "string",
			"format": "uri",
			"default": "amqp://192.168.99.100",
			"description": "The URI of the RabbitMQ server."
		},
		"RABBITMQ_MATRIX_CONSUME_CONCURRENCY": {
			"type": "integer",
			"default": 10,
			"description": "How many messages should be handled at the same time."
		},
		"RABBITMQ_MATRIX_QUEUE_INTERNAL": {
			"type": "string",
			"default": "matrix_sync_unpopulated",
			"description": "Name of queue used to buffer building synchronization request internally."
		},
		"RABBITMQ_MATRIX_QUEUE_EXTERNAL": {
			"type": "string",
			"default": "matrix_sync_populated",
			"description": "Name of queue used to publish synchronization request."
		},
		"HOST": {
			"type": "string",
			"format": "uri",
			"default": "http://localhost:3100",
			"pattern": ".*(?<!/)$",
			"description": "The client url (should end without a slash)."
		},
		"FEATURE_ALERTS_STATUS_ENABLED": {
			"type": "boolean",
			"default": false,
			"description": "If enabled, user will see messages/incidents from e.g status.schul-cloud."
		},
		"ALERT_STATUS_URL": {
			"type": "string",
			"format": "uri",
			"pattern": ".*(?<!/)$",
			"default": "https://status.schul-cloud.org",
			"description": "The url of status message provider (should end without a slash)."
		},
		"ALERT_STATUS_API_URL": {
			"type": "string",
			"format": "uri",
			"pattern": ".*(?<!/)$",
			"default": "https://status.schul-cloud.org/api/v1",
			"description": "The api of status message provider (should end without a slash)."
		},
		"NEXBOARD_URL": {
			"type": "string",
			"format": "uri",
			"default": "https://nexboard.nexenio.com",
			"pattern": ".*(?<!/)$",
			"description": "The nexboard url."
		},
		"NEXBOARD_URI": {
			"type": "string",
			"default": "/portal/api/v1/public/",
			"description": "The nexboard api version uri."
		},
		"NEXBOARD_API_KEY": {
			"type": "string",
			"description": "The nexboard api key for sending requests."
		},
		"NEXBOARD_USER_ID": {
			"type": "string",
			"description": "The nexboard 'schul-cloud' userId."
		},
		"FEATURE_MULTIPLE_S3_PROVIDERS_ENABLED": {
			"type": "boolean",
			"default": false,
			"description": "Enables using the storage provider collection to determine a provider with free buckets upon school creation. If disabled, the only storage provider is configured via the environment variables in config/secrets.js"
		},
		"S3_KEY": {
			"type": "string",
			"description": "Synchronous encryption key used to secure storage provider secrets. Only used with FEATURE_MULTIPLE_S3_PROVIDERS_ENABLED=true",
			"pattern": ".{16}.*"
		},
		"FEATURE_ADMIN_TOGGLE_STUDENT_VISIBILITY": {
			"type": "string",
<<<<<<< HEAD
			"default": "opt-in",
=======
			"default": "disabled",
>>>>>>> 8dad0bf6
			"enum": [
				"disabled",
				"opt-in",
				"opt-out",
				"enabled"
			],
			"description": "Allows school admin to toggle teacher's STUDENT_LIST permission."
		},
		"LDAP_PASSWORD_ENCRYPTION_KEY": {
			"type": "string",
			"description": "Synchronous encryption key used to secure search user passwords",
			"pattern": ".{16}.*"
		},
		"SENTRY_DSN": {
			"type": "string",
			"format": "uri",
			"description": "Sentry DSN (uri), if defined, increase SENTRY_SAMPLE_RATE to desired value to get errors reported."
		},
		"SENTRY_SAMPLE_RATE": {
			"type": "number",
			"default": 1.0,
			"minimum": 0.0,
			"maximum": 1.0,
			"description": "This is the % count (0.00 to 1.00) of how many of the errors send to the backend. This filter go over all errors, maybe some lost by low user counts."
		},
		"ETHERPAD_API_KEY": {
			"type": "string",
			"description": "The etherpad api key for sending requests."
		},
		"ETHERPAD_API_PATH": {
			"type": "string",
			"default":"/api/1",
			"description": "The etherpad api path."
		},
		"ETHERPAD_URI": {
			"type": "string",
			"default":"https://schul-cloud.org/etherpad/api/1",
			"description": "The etherpad api version uri."
		},
		"ETHERPAD_OLD_PAD_URI": {
			"type": "string",
			"default":"https://etherpad.schul-cloud.org/p",
			"description": "The etherpad api version uri."
		},
		"ETHERPAD_COOKIE__EXPIRES_SECONDS": {
			"type": "integer",
			"default": 28800,
			"description": "Number of seconds after an etherpad cookie expires."
		},
		"ETHERPAD_ETHERPAD_COOKIE_RELEASE_THRESHOLD": {
			"type": "integer",
			"default": 7200,
			"description": "If Session Valid time is smaller than this, a new session is created on request."
    },
		"SKIP_CONDITIONS_CONSENT": {
			"type": "string",
			"default": "",
			"description": "A string with concatenated user types (student, employee) that don't need to explicitly state their consent with the terms and conditions. \"employee\" means teachers and admins."
		},
		"ADMIN_MAIL_RECEIVERS": {
			"type": "string",
			"default": null,
			"description": "A string that contains recievers of the daily stat and other mails. Can contain mutliple mails, seperated by comma"
		}
	},
	"required": [
		"TEACHER_VISIBILITY_FOR_EXTERNAL_TEAM_INVITATION",
		"STUDENT_TEAM_CREATION",
		"BLOCK_DISPOSABLE_EMAIL_DOMAINS",
		"HOST"
	]
}<|MERGE_RESOLUTION|>--- conflicted
+++ resolved
@@ -245,11 +245,7 @@
 		},
 		"FEATURE_ADMIN_TOGGLE_STUDENT_VISIBILITY": {
 			"type": "string",
-<<<<<<< HEAD
-			"default": "opt-in",
-=======
 			"default": "disabled",
->>>>>>> 8dad0bf6
 			"enum": [
 				"disabled",
 				"opt-in",
