--- conflicted
+++ resolved
@@ -61,18 +61,11 @@
     "winston": "^2.3.0"
   },
   "devDependencies": {
-<<<<<<< HEAD
-    "eslint": "^3.8.1",
-    "eslint-plugin-react": "^6.4.1",
-    "mocha": "^3.1.2",
-    "mockery": "^2.0.0",
-    "nodemailer-mock": "^1.1.10",
-    "request": "^2.75.0"
-=======
     "eslint": "^3.13.1",
     "eslint-plugin-react": "^6.9.0",
     "mocha": "^3.2.0",
     "request": "^2.79.0"
->>>>>>> d7c45d20
+    "mockery": "^2.0.0",
+    "nodemailer-mock": "^1.1.10"
   }
 }