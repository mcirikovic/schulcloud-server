{
	"name": "schulcloud-server",
	"description": "hpi schulcloud server",
<<<<<<< HEAD
	"version": "22.10.4",
=======
	"version": "23.0.1",
>>>>>>> 0d340486
	"homepage": "https://schul-cloud.org",
	"main": "src/",
	"keywords": [
		"feathers"
	],
	"license": "AGPL-3.0",
	"repository": {},
	"author": {
		"name": "Schul-Cloud Team"
	},
	"contributors": [],
	"bugs": {},
	"engines": {
		"node": "lts/*"
	},
	"scripts": {
		"lint": "eslint ./src ./test ./migrations --ext .js --fix",
		"seed": "node ./backup.js -p setup/ -D schulcloud-test import",
		"test": "cross-env NODE_ENV=test npm run seed && npm run coverage",
		"backup": "node ./backup.js -b export",
		"setup": "node ./backup.js -p setup/ import",
		"start": "node src/",
		"startd": "nodemon src/",
		"debug": "nodemon --inspect=5959 src/",
		"debug:container": "nodemon --inspect=0.0.0.0:5959 src/",
		"coverage": "cross-env NODE_ENV=test nyc --reporter=text-summary mocha --exit './test/**/*.test.js'",
		"coverage-codecov": "cross-env NODE_ENV=test nyc report --reporter=text-lcov | codecov --pipe",
		"mocha": "cross-env NODE_ENV=test mocha --exit './test/**/*.test.js'",
		"mocha-single": "cross-env NODE_ENV=test mocha --exit",
		"mocha-inspect": "cross-env NODE_ENV=test mocha --inspect-brk --inspect --timeout 60000 --exit './test/**/*.test.js'",
		"migration": "migrate --config ./config/migrate.js",
		"migration-sync": "migrate list --autosync --config ./config/migrate.js",
		"migration-persist": "node ./backup.js -b export -p setup/ -c migrations"
	},
	"dependencies": {
		"@feathersjs/authentication": "^4.3.11",
		"@feathersjs/authentication-local": "^4.3.4",
		"@feathersjs/configuration": "^4.3.4",
		"@feathersjs/errors": "^4.3.4",
		"@feathersjs/express": "^4.3.4",
		"@feathersjs/feathers": "^4.3.4",
		"@feathersjs/socketio": "^4.3.4",
		"@schul-cloud/commons": "^1.0.20",
		"@sentry/node": "^5.9.0",
		"ajv": "^6.10.2",
		"amqplib": "^0.5.5",
		"arg": "^4.1.3",
		"aws-sdk": "^2.306.0",
		"bbb-promise": "^1.2.0",
		"bcryptjs": "latest",
		"body-parser": "^1.15.2",
		"chalk": "^4.0.0",
		"chance": "^1.0.12",
		"client-oauth2": "^4.2.5",
		"compression": "^1.6.2",
		"cors": "^2.8.1",
		"cross-env": "^7.0.0",
		"crypto-js": "^4.0.0",
		"email-templates": "^6.0.0",
		"es6-promisify": "^6.0.1",
		"express": "^4.14.0",
		"feathers-hooks-common": "^5.0.3",
		"feathers-mongoose": "^6.3.0",
		"feathers-swagger": "^1.1.0",
		"file-type": "^14.2.0",
		"freeport": "^1.0.5",
		"html-entities": "^1.2.1",
		"jose": "^1.22.2",
		"jsonwebtoken": "8.5.1",
		"jwt-decode": "^2.2.0",
		"ldapjs": "git+https://github.com/schul-cloud/node-ldapjs.git",
		"lodash": "^4.17.13",
		"migrate-mongoose": "^4.0.0",
		"mixwith": "^0.1.1",
		"moment": "^2.19.2",
		"mongodb-uri": "^0.9.7",
		"mongoose": "~5.9.9",
		"mongoose-diff-history": "git+https://github.com/schul-cloud/mongoose-diff-history.git",
		"mongoose-history": "^0.8.0",
		"mongoose-id-validator": "^0.6.0",
		"mongoose-lean-virtuals": "^0.6.2",
		"mongoose-shortid-nodeps": "git+https://github.com/leeroybrun/mongoose-shortid-nodeps.git",
		"moodle-client": "^0.5.2",
		"nanoid": "^2.0.3",
		"oauth-1.0a": "^2.2.6",
		"papaparse": "^5.1.1",
		"prom-client": "^11.5.3",
		"prometheus-api-metrics": "^2.2.3",
		"querystring": "^0.2.0",
		"randexp": "^0.5.3",
		"read-chunk": "^3.0.0",
		"redis": "^3.0.0",
		"request-promise-native": "^1.0.3",
		"rss-parser": "^3.6.2",
		"sanitize-html": "^1.18.2",
		"serve-favicon": "^2.3.2",
		"socketio-file-upload": "^0.7.0",
		"strip-bom": "^4.0.0",
		"universal-analytics": "^0.4.17",
		"uuid": "^7.0.3",
		"winston": "^3.2.0",
		"xml2js-es6-promise": "^1.1.1"
	},
	"devDependencies": {
		"chai": "^4.2.0",
		"chai-as-promised": "^7.1.1",
		"chai-http": "^4.2.0",
		"codecov": "^3.6.5",
		"eslint-config-airbnb-base": "^14.1.0",
		"eslint-plugin-import": "^2.18.2",
		"eslint": "^5.16.0",
		"mocha": "^7.0.1",
		"mockery": "^2.0.0",
		"nock": "^12.0.0",
		"nodemon": "^2.0.2",
		"nyc": "^15.0.1",
		"simple-oauth2": "^3.0.0",
		"sinon": "^9.0.0"
	},
	"greenkeeper": {
		"ignore": [
			"eslint",
			"eslint-config-airbnb-base",
			"eslint-plugin-import"
		]
	}
}<|MERGE_RESOLUTION|>--- conflicted
+++ resolved
@@ -1,11 +1,7 @@
 {
 	"name": "schulcloud-server",
 	"description": "hpi schulcloud server",
-<<<<<<< HEAD
-	"version": "22.10.4",
-=======
 	"version": "23.0.1",
->>>>>>> 0d340486
 	"homepage": "https://schul-cloud.org",
 	"main": "src/",
 	"keywords": [
@@ -75,7 +71,6 @@
 		"html-entities": "^1.2.1",
 		"jose": "^1.22.2",
 		"jsonwebtoken": "8.5.1",
-		"jwt-decode": "^2.2.0",
 		"ldapjs": "git+https://github.com/schul-cloud/node-ldapjs.git",
 		"lodash": "^4.17.13",
 		"migrate-mongoose": "^4.0.0",
