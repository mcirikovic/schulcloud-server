{
	"name": "schulcloud-server",
	"description": "hpi schulcloud server",
<<<<<<< HEAD
	"version": "23.5.2",
=======
	"version": "23.5.3",
>>>>>>> 9a08d7ac
	"homepage": "https://schul-cloud.org",
	"main": "src/",
	"keywords": [
		"feathers"
	],
	"license": "AGPL-3.0",
	"repository": {},
	"author": {
		"name": "Schul-Cloud Team"
	},
	"contributors": [],
	"bugs": {},
	"engines": {
		"node": "lts/*"
	},
	"scripts": {
		"lint": "eslint ./src ./test ./migrations --ext .js --fix",
		"seed": "node ./backup.js -p setup/ -D schulcloud-test import",
		"test": "cross-env NODE_ENV=test npm run seed && npm run coverage",
		"backup": "node ./backup.js -b export",
		"setup": "node ./backup.js -p setup/ import",
		"start": "node src/",
		"startd": "nodemon src/",
		"debug": "nodemon --inspect=5959 src/",
		"debug:container": "nodemon --inspect=0.0.0.0:5959 src/",
		"coverage": "cross-env NODE_ENV=test nyc --reporter=text-summary mocha --exit './test/**/*.test.js'",
		"coverage-codecov": "cross-env NODE_ENV=test nyc report --reporter=text-lcov | codecov --pipe",
		"mocha": "cross-env NODE_ENV=test mocha --exit './test/**/*.test.js'",
		"mocha-single": "cross-env NODE_ENV=test mocha --exit",
		"mocha-inspect": "cross-env NODE_ENV=test mocha --inspect-brk --inspect --timeout 60000 --exit './test/**/*.test.js'",
		"migration": "migrate --config ./config/migrate.js",
		"migration-sync": "migrate list --autosync --config ./config/migrate.js",
		"migration-persist": "node ./backup.js -b export -p setup/ -c migrations",
		"migrate-etherpads": "node ./migrate-etherpads.js"
	},
	"dependencies": {
		"@feathersjs/authentication": "^4.5.3",
		"@feathersjs/authentication-local": "^4.5.4",
		"@feathersjs/configuration": "^4.5.3",
		"@feathersjs/errors": "^4.5.3",
		"@feathersjs/express": "^4.5.4",
		"@feathersjs/feathers": "^4.5.3",
		"@feathersjs/socketio": "^4.5.4",
		"@schul-cloud/commons": "^1.0.20",
		"@sentry/node": "^5.9.0",
		"ajv": "^6.10.2",
		"amqplib": "^0.5.5",
		"arg": "^4.1.3",
		"aws-sdk": "^2.306.0",
		"bbb-promise": "^1.2.0",
		"bcryptjs": "latest",
		"body-parser": "^1.15.2",
		"chalk": "^4.0.0",
		"client-oauth2": "^4.2.5",
		"compression": "^1.6.2",
		"cors": "^2.8.1",
		"cross-env": "^7.0.0",
		"crypto-js": "^4.0.0",
		"disposable-email-domains": "^1.0.56",
		"email-templates": "^6.0.0",
		"es6-promisify": "^6.0.1",
		"express": "^4.14.0",
		"feathers-hooks-common": "^5.0.3",
		"feathers-mongoose": "^6.3.0",
		"feathers-swagger": "^1.1.0",
		"file-type": "^14.2.0",
		"freeport": "^1.0.5",
		"html-entities": "^1.2.1",
		"jose": "^1.22.2",
		"jsonwebtoken": "8.5.1",
		"ldapjs": "git+https://github.com/schul-cloud/node-ldapjs.git",
		"lodash": "^4.17.13",
		"migrate-mongoose": "^4.0.0",
		"mixwith": "^0.1.1",
		"moment": "^2.19.2",
		"mongodb-uri": "^0.9.7",
		"mongoose": "~5.9.9",
		"mongoose-diff-history": "git+https://github.com/schul-cloud/mongoose-diff-history.git",
		"mongoose-history": "^0.8.0",
		"mongoose-id-validator": "^0.6.0",
		"mongoose-lean-virtuals": "^0.6.2",
		"mongoose-shortid-nodeps": "git+https://github.com/leeroybrun/mongoose-shortid-nodeps.git",
		"moodle-client": "^0.5.2",
		"nanoid": "^2.0.3",
		"oauth-1.0a": "^2.2.6",
		"papaparse": "^5.1.1",
		"prom-client": "^11.5.3",
		"prometheus-api-metrics": "^2.2.3",
		"querystring": "^0.2.0",
		"read-chunk": "^3.0.0",
		"redis": "^3.0.0",
		"request-promise-native": "^1.0.3",
		"rss-parser": "^3.6.2",
		"sanitize-html": "^1.18.2",
		"serve-favicon": "^2.3.2",
		"socketio-file-upload": "^0.7.0",
		"strip-bom": "^4.0.0",
		"universal-analytics": "^0.4.17",
		"urlsafe-base64": "^1.0.0",
		"uuid": "^7.0.3",
		"winston": "^3.2.0",
		"xml2js-es6-promise": "^1.1.1"
	},
	"devDependencies": {
		"chai": "^4.2.0",
		"chai-as-promised": "^7.1.1",
		"chai-http": "^4.2.0",
		"codecov": "^3.6.5",
		"eslint-config-airbnb-base": "^14.1.0",
		"eslint-plugin-import": "^2.18.2",
		"eslint": "^7.3.1",
		"jwt-decode": "^2.2.0",
		"mocha": "^8.0.1",
		"mockery": "^2.0.0",
		"nock": "^13.0.0",
		"nodemon": "^2.0.2",
		"nyc": "^15.0.1",
		"simple-oauth2": "^3.0.0",
		"sinon": "^9.0.0"
	},
	"greenkeeper": {
		"ignore": [
			"eslint",
			"eslint-config-airbnb-base",
			"eslint-plugin-import"
		]
	}
}<|MERGE_RESOLUTION|>--- conflicted
+++ resolved
@@ -1,11 +1,7 @@
 {
 	"name": "schulcloud-server",
 	"description": "hpi schulcloud server",
-<<<<<<< HEAD
-	"version": "23.5.2",
-=======
-	"version": "23.5.3",
->>>>>>> 9a08d7ac
+	"version": "23.6.0",
 	"homepage": "https://schul-cloud.org",
 	"main": "src/",
 	"keywords": [
