--- conflicted
+++ resolved
@@ -1,11 +1,7 @@
 {
   "name": "schulcloud-server",
   "description": "hpi schulcloud server",
-<<<<<<< HEAD
-  "version": "19.3.2",
-=======
   "version": "19.4.0",
->>>>>>> b8a6e093
   "homepage": "https://schul-cloud.org",
   "main": "src/",
   "keywords": [
