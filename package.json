{
	"name": "schulcloud-server",
	"description": "hpi schulcloud server",
<<<<<<< HEAD
	"version": "20.1.11",
=======
	"version": "20.1.10",
>>>>>>> 26e48352
	"homepage": "https://schul-cloud.org",
	"main": "src/",
	"keywords": [
		"feathers"
	],
	"license": "AGPL-3.0",
	"repository": {},
	"author": {
		"name": "Schul-Cloud Team"
	},
	"contributors": [],
	"bugs": {},
	"engines": {
		"node": "^10.16.0"
	},
	"scripts": {
		"lint": "eslint ./src ./test --ext .js --fix",
		"seed": "./backup.sh -p setup/ -D schulcloud-test -a import",
		"test": "cross-env NODE_ENV=test npm run seed && npm run coverage",
		"backup": "./backup.sh -a -b export",
		"setup": "./backup.sh -p setup/ -a import",
		"start": "node src/",
		"startd": "nodemon src/",
		"debug": "nodemon --inspect=5959 src/",
		"debug:container": "nodemon --inspect=0.0.0.0:5959 src/",
		"coverage": "cross-env NODE_ENV=test nyc --reporter=text-summary mocha --exit './test/**/*.test.js'",
		"coverage-codecov": "cross-env NODE_ENV=test nyc report --reporter=text-lcov | codecov --pipe",
		"mocha": "cross-env NODE_ENV=test mocha --exit './test/**/*.test.js'",
		"mocha-inspect": "cross-env NODE_ENV=test mocha --inspect-brk --inspect --timeout 60000 --exit './test/**/*.test.js'",
		"migration": "migrate",
		"migration-sync": "migrate list --autosync",
		"migration-persist": "mongoexport -d schulcloud -c migrations --jsonArray --pretty > ./backup/setup/migrations.json"
	},
	"dependencies": {
		"@feathersjs/authentication": "^4.3.4",
		"@feathersjs/authentication-local": "^4.3.4",
		"@feathersjs/configuration": "^4.3.4",
		"@feathersjs/errors": "^4.3.4",
		"@feathersjs/express": "^4.3.4",
		"@feathersjs/feathers": "^4.3.4",
		"@feathersjs/socketio": "^4.3.4",
		"@sentry/node": "^5.9.0",
		"ajv": "^6.10.2",
		"async": "^2.6.3",
		"aws-sdk": "^2.306.0",
		"bcryptjs": "latest",
		"body-parser": "^1.15.2",
		"chai": "^4.2.0",
		"chai-as-promised": "^7.1.1",
		"chai-http": "^4.2.0",
		"chalk": "^2.4.2",
		"chance": "^1.0.12",
		"client-oauth2": "^4.2.5",
		"compression": "^1.6.2",
		"cors": "^2.8.1",
		"cross-env": "^6.0.3",
		"crypto-js": "^3.1.9-1",
		"csv-parse": "^4.6.3",
		"ejs": "^2.5.5",
		"email-templates": "^6.0.0",
		"es6-promisify": "^6.0.1",
		"express": "^4.14.0",
		"feathers-hooks-common": "^4.20.7",
		"feathers-mongoose": "^3.6.2",
		"feathers-swagger": "^1.1.0",
		"file-type": "^12.1.0",
		"freeport": "^1.0.5",
		"html-entities": "^1.2.1",
		"jwt-decode": "^2.2.0",
		"ldapjs": "git+https://github.com/schul-cloud/node-ldapjs.git",
		"lodash": "^4.17.13",
		"migrate-mongoose": "^4.0.0",
		"moment": "^2.19.2",
		"mongodb-uri": "^0.9.7",
		"mongoose": "~5.7.14",
		"mongoose-autopopulate": "^0.9.1",
		"mongoose-diff-history": "git+https://github.com/schul-cloud/mongoose-diff-history.git",
		"mongoose-history": "^0.8.0",
		"mongoose-id-validator": "^0.5.3",
		"mongoose-lean-virtuals": "^0.4.4",
		"mongoose-shortid-nodeps": "git+https://github.com/leeroybrun/mongoose-shortid-nodeps.git",
		"moodle-client": "^0.5.2",
		"nanoid": "^2.0.3",
		"node-sass": "^4.2.0",
		"nodemailer": "^6.2.1",
		"passport": "^0.4.0",
		"passport-strategy": "^1.0.0",
		"pretty-error": "^2.0.3",
		"querystring": "^0.2.0",
		"randexp": "^0.5.3",
		"read-chunk": "^3.0.0",
		"request-promise-native": "^1.0.3",
		"rss-parser": "^3.6.2",
		"sanitize-html": "^1.18.2",
		"serve-favicon": "^2.3.2",
		"socketio-file-upload": "^0.7.0",
		"strip-bom": "^4.0.0",
		"strip-js": "^1.0.6",
		"universal-analytics": "^0.4.17",
		"uuid": "^3.3.2",
		"winston": "^3.2.0"
	},
	"devDependencies": {
		"codecov": "^3.6.1",
		"eslint": "^5.16.0",
		"eslint-config-airbnb-base": "^13.0.0",
		"eslint-plugin-import": "^2.18.2",
		"eslint-plugin-react": "^7.11.1",
		"jsonwebtoken": "8.5.1",
		"mocha": "^6.2.2",
		"mockery": "^2.0.0",
		"nodemailer-mock": "^1.1.10",
		"nodemon": "^1.19.1",
		"nyc": "^14.1.1",
		"simple-oauth2": "^2.3.0"
	},
	"greenkeeper": {
		"ignore": [
			"eslint",
			"eslint-config-airbnb-base",
			"eslint-plugin-import",
			"eslint-plugin-react"
		]
	}
}<|MERGE_RESOLUTION|>--- conflicted
+++ resolved
@@ -1,11 +1,7 @@
 {
 	"name": "schulcloud-server",
 	"description": "hpi schulcloud server",
-<<<<<<< HEAD
 	"version": "20.1.11",
-=======
-	"version": "20.1.10",
->>>>>>> 26e48352
 	"homepage": "https://schul-cloud.org",
 	"main": "src/",
 	"keywords": [
