// Global hooks that run for every service
<<<<<<< HEAD
const sanitizeHtml = require('sanitize-html');
const Entities = require('html-entities').AllHtmlEntities;
const { GeneralError, NotAuthenticated } = require('@feathersjs/errors');
const { iff, isProvider } = require('feathers-hooks-common');
const {
	getRedisClient, redisGetAsync, redisSetAsync, getRedisIdentifier, getRedisValue,
} = require('./utils/redis');
=======
const { GeneralError } = require('@feathersjs/errors');
const { iff, isProvider } = require('feathers-hooks-common');
const { sanitizeHtml: { sanitizeDeep } } = require('./utils');
>>>>>>> 24b2970f


const sanitizeDataHook = (context) => {
	if (context.data && context.path && context.path !== 'authentication') {
		sanitizeDeep(context.data, context.path);
	}
	return context;
};

const removeObjectIdInData = (context) => {
	if (context.data && context.data._id) {
		delete context.data._id;
	}
	return context;
};

const displayInternRequests = (level) => (context) => {
	if (context.params.provider === 'rest') {
		return context;
	}
	const {
		id, params, path, data, method,
	} = context;

	if (['accounts'].includes(path) && level < 4) {
		return context;
	}
	const out = {
		path,
		method,
	};
	if (id) { out.id = id; }
	Object.keys(params).forEach((key) => {
		if (params.key) { out[key] = params.key; }
	});
	if (data) { out.data = data; }

	// eslint-disable-next-line no-console
	console.log('[intern]');
	// eslint-disable-next-line no-console
	console.log(out);
	// eslint-disable-next-line no-console
	console.log(' ');

	return context;
};

/**
 * for authenticated requests, if a redis connection is defined, check if the users jwt is whitelisted.
 * if so, the expiration timer is reset, if not the user is logged out automatically.
 * @param {Object} context feathers context
 */
const handleAutoLogout = async (context) => {
	const ignoreRoute = (context.path === 'accounts/jwtTimer');
	const redisClientExists = !!getRedisClient();
	const authorizedRequest = ((context.params || {}).authentication || {}).accessToken;
	if (!ignoreRoute && redisClientExists && authorizedRequest) {
		const redisIdentifier = getRedisIdentifier(context.params.authentication.accessToken);
		const redisResponse = await redisGetAsync(redisIdentifier);
		if (redisResponse) {
			await redisSetAsync(
				redisIdentifier, getRedisValue(), 'EX', context.app.Config.data.JWT_TIMEOUT_SECONDS,
			);
		} else {
			// ------------------------------------------------------------------------
			// this is so we can ensure a fluid release without booting out all users.
			if (context.app.Config.data.JWT_WHITELIST_ACCEPT_ALL) {
				await redisSetAsync(
					redisIdentifier, getRedisValue(),
					'EX', context.app.Config.data.JWT_TIMEOUT_SECONDS,
				);
				return context;
			}
			// ------------------------------------------------------------------------
			throw new NotAuthenticated('Session was expired due to inactivity - autologout.');
		}
	}
	return context;
};

/**
 * For errors without error code create GeneralError with code 500.
 * @param {context} context
 */
const errorHandler = (context) => {
	if (context.error) {
		// too much for logging...
		if (context.error.hook) {
			delete context.error.hook;
		}

		// statusCode is return by extern services / or mocks that use express res.status(myCodeNumber)
		if (!context.error.code && !context.error.statusCode) {
			context.error = new GeneralError(context.error.message || 'server error', context.error.stack || '');
		}

		return context;
	}
	context.app.logger.warning('Error with no error key is throw. Error logic can not handle it.');

	throw new GeneralError('server error');
};

function setupAppHooks(app) {
	const before = {
		all: [iff(isProvider('external'), handleAutoLogout)],
		find: [],
		get: [],
		create: [
			iff(isProvider('external'), [
				sanitizeDataHook, removeObjectIdInData,
			]),
		],
		update: [
			iff(isProvider('external'), [
				sanitizeDataHook,
			]),
		],
		patch: [
			iff(isProvider('external'), [
				sanitizeDataHook,
			]),
		],
		remove: [],
	};

	const after = {
		all: [],
		find: [],
		get: [],
		create: [],
		update: [],
		patch: [],
		remove: [],
	};

	const error = {
		all: [errorHandler],
		find: [],
		get: [],
		create: [],
		update: [],
		patch: [],
		remove: [],
	};

	// DISPLAY_REQUEST_LEVEL is set by requestLogger middleware in production it is force to 0
	// level 2+ adding intern request
	if (app.get('DISPLAY_REQUEST_LEVEL') > 1) {
		before.all.unshift(displayInternRequests(app.get('DISPLAY_REQUEST_LEVEL')));
	}
	app.hooks({ before, after, error });
}

<<<<<<< HEAD
module.exports = { setupAppHooks, handleAutoLogout };
=======
module.exports = {
	setupAppHooks,
	sanitizeDataHook,
};
>>>>>>> 24b2970f
<|MERGE_RESOLUTION|>--- conflicted
+++ resolved
@@ -1,17 +1,10 @@
 // Global hooks that run for every service
-<<<<<<< HEAD
-const sanitizeHtml = require('sanitize-html');
-const Entities = require('html-entities').AllHtmlEntities;
 const { GeneralError, NotAuthenticated } = require('@feathersjs/errors');
 const { iff, isProvider } = require('feathers-hooks-common');
 const {
 	getRedisClient, redisGetAsync, redisSetAsync, getRedisIdentifier, getRedisValue,
 } = require('./utils/redis');
-=======
-const { GeneralError } = require('@feathersjs/errors');
-const { iff, isProvider } = require('feathers-hooks-common');
 const { sanitizeHtml: { sanitizeDeep } } = require('./utils');
->>>>>>> 24b2970f
 
 
 const sanitizeDataHook = (context) => {
@@ -166,11 +159,7 @@
 	app.hooks({ before, after, error });
 }
 
-<<<<<<< HEAD
-module.exports = { setupAppHooks, handleAutoLogout };
-=======
 module.exports = {
 	setupAppHooks,
-	sanitizeDataHook,
-};
->>>>>>> 24b2970f
+	handleAutoLogout,
+};