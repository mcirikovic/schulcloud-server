--- conflicted
+++ resolved
@@ -102,8 +102,6 @@
 		delete hook.params.query.$limit;
 		return Promise.resolve(hook);
 	}
-<<<<<<< HEAD
-=======
 };
 
 exports.restrictToCurrentSchool = hook => {
@@ -130,5 +128,4 @@
 		}
 		return hook;
 	});
->>>>>>> a0e044ac
 };