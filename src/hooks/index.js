--- conflicted
+++ resolved
@@ -537,8 +537,8 @@
 	const userIds = (typeof maildata.userIds === 'string' ? [maildata.userIds] : maildata.userIds) || [];
 	const receipients = [];
 
-	/* eslint max-len: 0 */
-	const re = /^[a-zA-Z0-9.!#$%&'*+\/=?^_`{|}~-]+@[a-zA-Z0-9](?:[a-zA-Z0-9-]{0,61}[a-zA-Z0-9])?(?:\.[a-zA-Z0-9](?:[a-zA-Z0-9-]{0,61}[a-zA-Z0-9])?)*$/;
+	// email validation conform with <input type="email"> (see https://emailregex.com)
+	const re = /^[a-zA-Z0-9.!#$%&’*+/=?^_`{|}~-]+@[a-zA-Z0-9-]+(?:\.[a-zA-Z0-9-]+)*$/;
 	const replyEmail = ((maildata.replyEmail) && re.test(maildata.replyEmail)) ? maildata.replyEmail : null;
 
 	const promises = [];
@@ -566,11 +566,6 @@
 
 	if (emails.length > 0) {
 		emails.forEach((email) => {
-<<<<<<< HEAD
-=======
-			// email validation conform with <input type="email"> (see https://emailregex.com)
-			const re = /^[a-zA-Z0-9.!#$%&’*+/=?^_`{|}~-]+@[a-zA-Z0-9-]+(?:\.[a-zA-Z0-9-]+)*$/;
->>>>>>> 01885d91
 			if (re.test(email)) {
 				receipients.push(email);
 			}
