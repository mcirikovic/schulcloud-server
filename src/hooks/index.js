/* eslint-disable no-param-reassign */
const {
	Forbidden,
	NotFound,
	BadRequest,
	TypeError,
	NotAuthenticated,
} = require('@feathersjs/errors');
const _ = require('lodash');
const mongoose = require('mongoose');

const logger = require('../logger');
const KeysModel = require('../services/keys/model');
// Add any common hooks you want to share across services in here.

const { extractTokenFromBearerHeader } = require('../services/authentication/logic');

// don't require authentication for internal requests
exports.ifNotLocal = function ifNotLocal(hookForRemoteRequests) {
	return (context) => {
		// meaning it's a local call and pass it without execute hookForRemoteRequests
		if (typeof (context.params.provider) === 'undefined') {
			return context;
		}
		return hookForRemoteRequests.call(this, context);
	};
};

exports.forceHookResolve = (forcedHook) => (context) => {
	forcedHook(context)
		.then(() => Promise.resolve(context))
		.catch(() => Promise.resolve(context));
};

exports.isAdmin = () => (context) => {
	if (!(context.params.user.permissions || []).includes('ADMIN')) {
		throw new Forbidden('you are not an administrator');
	}

	return Promise.resolve(context);
};

exports.isSuperHero = () => (context) => {
	const userService = context.app.service('/users/');
	return userService.find({ query: { _id: (context.params.account.userId || ''), $populate: 'roles' } })
		.then((user) => {
			user.data[0].roles = Array.from(user.data[0].roles);
			if (!(user.data[0].roles.filter((u) => (u.name === 'superhero')).length > 0)) {
				throw new Forbidden('you are not a superhero, sorry...');
			}
			return Promise.resolve(context);
		});
};

exports.hasRole = (context, userId, roleName) => {
	const userService = context.app.service('/users/');

	return userService.get((userId || ''), { query: { $populate: 'roles' } })
		.then((user) => {
			user.roles = Array.from(user.roles);

			return (_.some(user.roles, (u) => u.name === roleName));
		});
};

<<<<<<< HEAD
/**
 * @param  {string, array[string]} permissions
 * @returns resolves if the current user has ANY of the given permissions
 */
const hasPermission = (permissions) => {
	const permissionNames = (typeof permissions === 'string') ? [permissions] : permissions;

	return (context) => {
		// If it was an internal call then skip this context
		if (!context.params.provider) {
			return context;
		}

		// If an api key was provided, skip
		if ((context.params.headers || {})['x-api-key']) {
			return KeysModel.findOne({ key: context.params.headers['x-api-key'] })
				.then((res) => {
					if (!res) throw new NotAuthenticated('API Key is invalid');
					return Promise.resolve(context);
				})
				.catch(() => {
					throw new NotAuthenticated('API Key is invalid.');
				});
		}

		// Otherwise check for user permissions
		const service = context.app.service('/users/');
		return service.get({ _id: (context.params.account.userId || '') })
			.then((user) => {
				user.permissions = Array.from(user.permissions);

				const userHasPermission = (permission) => (user.permissions || []).includes(permission);
				const hasAnyPermission = permissionNames.some(userHasPermission);
				if (!hasAnyPermission) {
					throw new Forbidden(`You don't have one of the permissions: ${permissionNames.join(', ')}.`);
				}
				return Promise.resolve(context);
			});
	};
=======
exports.hasPermission = (permissionName) => (context) => {
	const { params: { account, provider }, app } = context;
	// If it was an internal call then skip this context
	if (!provider) {
		return Promise.resolve(context);
	}

	// Otherwise check for user permissions
	if (!account && !account.userId) {
		throw new Forbidden('Can not read account data.');
	}

	return app.service('/users/').get(account.userId)
		.then(({ permissions = [] }) => {
			if (!permissions.includes(permissionName)) {
				throw new Forbidden(`You don't have the permission ${permissionName}.`);
			}
			return context;
		});
>>>>>>> 8cd6bcf6
};
/**
 * @param  {string, array[string]} permissions
 * @returns resolves if the current user has ALL of the given permissions
 */
exports.hasAllPermissions = (permissions) => {
	const permissionNames = (typeof permissions === 'string') ? permissions : [permissions];
	return (context) => {
		const hasPermissions = permissionNames.every((permission) => hasPermission(permission)(context));
		return Promise.all(hasPermissions);
	};
};

exports.hasPermission = hasPermission;

/*
    excludeOptions = false => allways remove response
    excludeOptions = undefined => remove response when not GET or FIND request
    excludeOptions = ['get', ...] => remove when method not in array
 */
exports.removeResponse = (excludeOptions) => (context) => {
	// If it was an internal call then skip this context
	if (!context.params.provider) {
		return context;
	}

	if (excludeOptions === undefined) {
		excludeOptions = ['get', 'find'];
	}
	if (Array.isArray(excludeOptions) && excludeOptions.includes(context.method)) {
		return Promise.resolve(context);
	}
	context.result = { status: 200 };
	return Promise.resolve(context);
};

// non hook releated function
exports.hasPermissionNoHook = (context, userId, permissionName) => {
	const service = context.app.service('/users/');
	return service.get({ _id: (userId || '') })
		.then((user) => {
			user.permissions = Array.from(user.permissions);
			return (user.permissions || []).includes(permissionName);
		});
};

exports.hasRoleNoHook = (context, userId, roleName, account = false) => {
	const userService = context.app.service('/users/');
	const accountService = context.app.service('/accounts/');
	if (account) {
		return accountService.get(userId)
			.then((_account) => userService.find({ query: { _id: (_account.userId || ''), $populate: 'roles' } })
				.then((user) => {
					user.data[0].roles = Array.from(user.data[0].roles);

					return (user.data[0].roles.filter((u) => (u.name === roleName)).length > 0);
				}));
	}
	return userService.find({ query: { _id: (userId || ''), $populate: 'roles' } })
		.then((user) => {
			user.data[0].roles = Array.from(user.data[0].roles);

			return (user.data[0].roles.filter((u) => (u.name === roleName)).length > 0);
		});
};

const resolveToId = (service, key, value) => {
	const query = {};
	query[key] = value;
	return service.find({ query })
		.then((results) => {
			const result = results.data[0];
			if (!result) throw new TypeError(`No records found where ${key} is ${value}.`);
			return result._id;
		});
};

// added next handler for save against path of undefined errors
const deepValue = (obj, path, newValue) => {
	// eslint-disable-next-line no-confusing-arrow
	const next = (obj2, path2) => obj2 === undefined ? obj2 : obj2[path2];
	path = path.split('.');
	const len = path.length - 1;
	let i;
	for (i = 0; i < len; i += 1) {
		obj = next(obj, path[i]);
	}

	if (newValue) obj[path[i]] = newValue;
	return next(obj, path[i]);
};

// resolves IDs of objects from serviceName specified by *key* instead of their *_id*
exports.resolveToIds = (serviceName, path, key, context) => {
	// get ids from a probably really deep nested path
	const service = context.app.service(serviceName);

	let values = deepValue(context, path) || [];
	if (typeof values === 'string') values = [values];

	if (!values.length) return Promise.resolve();

	const resolved = values.map((value) => {
		if (!mongoose.Types.ObjectId.isValid(value)) {
			return resolveToId(service, key, value);
		}
		return Promise.resolve(value);
	});

	return Promise.all(resolved)
		.then((_values) => {
			deepValue(context, path, _values);
			return context;
		});
};

// todo: Should removed
exports.permitGroupOperation = (context) => {
	if (!context.id) {
		throw new Forbidden('Operation on this service requires an id!');
	}
	return Promise.resolve(context);
};

// get the model instance to call functions etc  TODO make query results not lean
exports.computeProperty = (Model, functionName, variableName) => (context) => Model.findById(context.result._id)
	.then((modelInstance) => modelInstance[functionName]()) // compute that property
	.then((result) => {
		context.result[variableName] = Array.from(result); // save it in the resulting object
	})
	.catch((e) => logger.error(e))
	.then(() => Promise.resolve(context));

exports.mapPaginationQuery = (context) => {
	if ((context.params.query || {}).$limit === '-1') {
		context.params.paginate = false;
		delete context.params.query.$limit;
		return Promise.resolve(context);
	}
	return Promise.resolve(context);
};

exports.checkCorrectCourseOrTeamId = async (context) => {
	const { courseId, courseGroupId, teamId } = context.data || {};

	if (teamId) {
		const userId = context.params.account.userId.toString();
		const query = {
			userIds: {
				$elemMatch: { userId },
			},
			$select: ['_id'],
		};

		const team = await context.app.service('teams').get(teamId, { query });

		if (team === null) {
			throw new Forbidden("The entered team doesn't belong to you!");
		}
		return context;
	}

	if (courseGroupId || courseId) {
		const userId = context.params.account.userId.toString();
		// make it sense?
		const validatedCourseId = (courseId || '').toString() || (context.id || '').toString();
		let query = {
			teacherIds: {
				$in: [userId],
			},
			$select: ['_id'],
		};

		if (courseGroupId) {
			delete context.data.courseId;
			query = {
				$or: [
					{ teacherIds: { $in: [userId] } },
					{ userIds: { $in: [userId] } },
				],
				$select: ['_id'],
			};
		}

		const course = await context.app.service('courses').get(validatedCourseId, { query });

		if (course === null) {
			throw new Forbidden("The entered course doesn't belong to you!");
		}
		return context;
	}

	return context;
};

exports.injectUserId = (context) => {
	if (typeof (context.params.provider) === 'undefined') {
		if (context.data && context.data.userId) {
			context.params.account = { userId: context.data.userId };
			context.params.payload = { userId: context.data.userId };
			delete context.data.userId;
		}
	}

	return context;
};

const getUser = (context) => context.app.service('users').get(context.params.account.userId, {
	query: {
		$populate: 'roles',
		// todo select in roles only role name
		// test which keys from user should selected
	},
}).then((user) => {
	if (user === null) {
		throw new Error('User not found.');
	}
	return user;
}).catch((err) => {
	throw new NotFound('Can not fetch user.', err);
});

const testIfRoleNameExist = (user, roleNames) => {
	if (typeof roleNames === 'string') {
		roleNames = [roleNames];
	}
	if ((user.roles[0] || {}).name === undefined) {
		throw new Error('Role is not populated.');
	}
	return user.roles.some(({ name }) => roleNames.includes(name));
};

exports.restrictToCurrentSchool = (context) => getUser(context).then((user) => {
	if (testIfRoleNameExist(user, 'superhero')) {
		return context;
	}
	const currentSchoolId = user.schoolId.toString();
	const { params } = context;
	if (params.route && params.route.schoolId && params.route.schoolId !== currentSchoolId) {
		throw new Forbidden('You do not have valid permissions to access this.');
	}
	if (['get', 'find', 'remove'].includes(context.method)) {
		if (params.query.schoolId === undefined) {
			params.query.schoolId = user.schoolId;
		} else if (params.query.schoolId !== currentSchoolId) {
			throw new Forbidden('You do not have valid permissions to access this.');
		}
	} else if (context.data.schoolId === undefined) {
		context.data.schoolId = currentSchoolId;
	} else if (context.data.schoolId !== currentSchoolId) {
		throw new Forbidden('You do not have valid permissions to access this.');
	}

	return context;
});

/* todo: Many request pass id as second parameter, but it is confused with the logic that should pass.
	It should evaluate and make clearly.
 */
const userIsInThatCourse = (user, { userIds = [], teacherIds = [], substitutionIds = [] }, isCourse) => {
	const userId = user._id.toString();
	if (isCourse) {
		return userIds.some((u) => u.toString() === userId)
            || teacherIds.some((u) => u.toString() === userId)
            || substitutionIds.some((u) => u.toString() === userId);
	}

	return userIds.some((u) => u.toString() === userId) || testIfRoleNameExist(user, 'teacher');
};

exports.restrictToUsersOwnCourses = (context) => getUser(context).then((user) => {
	if (testIfRoleNameExist(user, ['superhero', 'administrator'])) {
		return context;
	}
	const { _id } = user;
	if (context.method === 'find') {
		context.params.query.$and = (context.params.query.$and || []);
		context.params.query.$and.push({
			$or: [
				{ userIds: _id },
				{ teacherIds: _id },
				{ substitutionIds: _id },
			],
		});
	} else {
		const courseService = context.app.service('courses');
		return courseService.get(context.id).then((course) => {
			if (!userIsInThatCourse(user, course, true)) {
				throw new Forbidden('You are not in that course.');
			}
		});
	}

	return context;
});

exports.mapPayload = (context) => {
	logger.log('warning',
		'DEPRECATED: mapPayload hook should be used to ensure backwards compatibility only, and be removed if possible.'
		+ ` path: ${context.path} method: ${context.method}`);
	if (context.params.payload) {
		context.params.authentication = Object.assign(
			{},
			context.params.authentication,
			{ payload: context.params.payload },
		);
	}
	Object.defineProperty(context.params, 'payload', {
		get() {
			logger.log(
				'warning', 'reading params.payload is DEPRECATED, please use params.authentication.payload instead!'
				+ ` path: ${context.path} method: ${context.method}`,
			);
			return (context.params.authentication || {}).payload;
		},
		set(v) {
			logger.log(
				'warning', 'writing params.payload is DEPRECATED, please use params.authentication.payload instead!'
				+ `path: ${context.path} method: ${context.method}`,
			);
			if (!context.params.authentication) context.params.authentication = {};
			context.params.authentication.payload = v;
		},
	});
	return context;
};

exports.restrictToUsersOwnLessons = (context) => getUser(context).then((user) => {
	if (testIfRoleNameExist(user, ['superhero', 'administrator'])) {
		return context;
	}
	// before-hook
	if (context.type === 'before') {
		let populate = context.params.query.$populate;
		if (typeof (populate) === 'undefined') {
			populate = ['courseId', 'courseGroupId'];
		} else if (Array.isArray(populate) && !populate.includes('courseId')) {
			populate.push('courseId');
			populate.push('courseGroupId');
		}
		context.params.query.$populate = populate;
	} else {
		// after-hook
		if (context.method === 'get' && (context.result || {})._id) {
			let tempLesson = [context.result];
			tempLesson = tempLesson.filter((lesson) => {
				if ('courseGroupId' in lesson) {
					return userIsInThatCourse(user, lesson.courseGroupId, false);
				}
				return userIsInThatCourse(user, lesson.courseId, true)
                        || (context.params.query.shareToken || {}) === (lesson.shareToken || {});
			});
			if (tempLesson.length === 0) {
				throw new Forbidden("You don't have access to that lesson.");
			}
			if ('courseGroupId' in context.result) {
				context.result.courseGroupId = context.result.courseGroupId._id;
			} else {
				context.result.courseId = context.result.courseId._id;
			}
		}

		if (context.method === 'find' && ((context.result || {}).data || []).length > 0) {
			context.result.data = context.result.data.filter((lesson) => {
				if ('courseGroupId' in lesson) {
					return userIsInThatCourse(user, lesson.courseGroupId, false);
				}
				return userIsInThatCourse(user, lesson.courseId, true)
                        || (context.params.query.shareToken || {}) === (lesson.shareToken || {});
			});

			if (context.result.data.length === 0) {
				throw new NotFound('There are no lessons that you have access to.');
			} else {
				context.result.total = context.result.data.length;
			}
			context.result.data.forEach((lesson) => {
				if ('courseGroupId' in lesson) {
					lesson.courseGroupId = lesson.courseGroupId._id;
				} else {
					lesson.courseId = lesson.courseId._id;
				}
			});
		}
	}
	return context;
});

exports.restrictToUsersOwnClasses = (context) => getUser(context).then((user) => {
	if (testIfRoleNameExist(user, ['superhero', 'administrator', 'teacher'])) {
		return context;
	}
	if (context.method === 'get') {
		const classService = context.app.service('classes');
		return classService.get(context.id).then((result) => {
			const userId = context.params.account.userId.toString();
			if (!(_.some(result.userIds, (u) => u.toString() === userId))
					&& !(_.some(result.teacherIds, (u) => u.toString() === userId))) {
				throw new Forbidden('You are not in that class.');
			}
		});
	} if (context.method === 'find') {
		const { _id } = user;
		if (typeof (context.params.query.$or) === 'undefined') {
			context.params.query.$or = [
				{ userIds: _id },
				{ teacherIds: _id },
				{ substitutionIds: _id },
			];
		}
	}
	return context;
});

// meant to be used as an after context
exports.denyIfNotCurrentSchool = (
	{ errorMessage = 'Die angefragte Ressource gehört nicht zur eigenen Schule!' },
) => (context) => getUser(context).then((user) => {
	if (testIfRoleNameExist(user, 'superhero')) {
		return context;
	}
	const requesterSchoolId = user.schoolId;
	const requestedUserSchoolId = (context.result || {}).schoolId;
	if (!requesterSchoolId.equals(requestedUserSchoolId)) {
		throw new Forbidden(errorMessage);
	}
	return context;
});

exports.checkSchoolOwnership = (context) => {
	const { userId } = context.params.account;
	const objectId = context.id;
	const service = context.path;

	const genericService = context.app.service(service);
	const userService = context.app.service('users');

	return Promise.all([userService.get(userId), genericService.get(objectId)])
		.then((res) => {
			if (res[0].schoolId.equals(res[1].schoolId)) return context;
			throw new Forbidden('You do not have valid permissions to access this.');
		});
};

// TODO: later: Template building
// z.B.: maildata.template =
//   { path: "../views/template/mail_new-problem.hbs", "data": { "firstName": "Hannes", .... } };
// if (maildata.template) { [Template-Build (view client/controller/administration.js)] }
// mail.html = generatedHtml || "";
exports.sendEmail = (context, maildata) => {
	const userService = context.app.service('/users');
	const mailService = context.app.service('/mails');

	const roles = (typeof maildata.roles === 'string' ? [maildata.roles] : maildata.roles) || [];
	const emails = (typeof maildata.emails === 'string' ? [maildata.emails] : maildata.emails) || [];
	const userIds = (typeof maildata.userIds === 'string' ? [maildata.userIds] : maildata.userIds) || [];
	const receipients = [];

	// email validation conform with <input type="email"> (see https://emailregex.com)
	const re = /^[a-zA-Z0-9.!#$%&’*+/=?^_`{|}~-]+@[a-zA-Z0-9-]+(?:\.[a-zA-Z0-9-]+)*$/;
	const replyEmail = ((maildata.replyEmail) && re.test(maildata.replyEmail)) ? maildata.replyEmail : null;

	const promises = [];

	if (roles.length > 0) {
		promises.push(
			userService.find({
				query: {
					roles,
					schoolId: context.data.schoolId,
					$populate: ['roles'],
					$limit: 1000,
				},
			}),
		);
	}

	if (userIds.length > 0) {
		userIds.forEach((id) => {
			promises.push(
				userService.get(id),
			);
		});
	}

	if (emails.length > 0) {
		emails.forEach((email) => {
			if (re.test(email)) {
				receipients.push(email);
			}
		});
	}

	if (promises.length > 0) {
		Promise.all(promises)
			.then((promise) => {
				promise.forEach((result) => {
					if (result.data) {
						result.data.forEach((user) => {
							receipients.push(user.email);
						});
					} else if (result.email) {
						receipients.push(result.email);
					}
				});

				_.uniq(receipients).forEach((email) => {
					if (!maildata.content.text && !maildata.content.html) {
						logger.warning("(1) No mailcontent (text/html) was given. Don't send a mail.");
					} else {
						mailService.create({
							email,
							replyEmail,
							subject: maildata.subject || 'E-Mail von der Schul-Cloud',
							headers: maildata.headers || {},
							content: {
								text: maildata.content.text
									|| 'No alternative mailtext provided. Expected: HTML Template Mail.',
								html: '', // still todo, html template mails
							},
						}).catch((err) => {
							logger.warning(err);
							throw new BadRequest(
								(err.error || {}).message
								|| err.message
								|| err
								|| 'Unknown mailing error',
							);
						});
					}
				});
				return context;
			})
			.catch((err) => {
				throw new BadRequest((err.error || {}).message || err.message || err || 'Unknown mailing error');
			});
	} else {
		if (!maildata.content.text && !maildata.content.html) {
			logger.warning("(2) No mailcontent (text/html) was given. Don't send a mail.");
		} else {
			_.uniq(receipients).forEach((email) => {
				mailService.create({
					email,
					replyEmail,
					subject: maildata.subject || 'E-Mail von der Schul-Cloud',
					headers: maildata.headers || {},
					content: {
						text: maildata.content.text
							|| 'No alternative mailtext provided. Expected: HTML Template Mail.',
						html: '', // still todo, html template mails
					},
				}).catch((err) => {
					logger.warning(err);
					throw new BadRequest((err.error || {}).message || err.message || err || 'Unknown mailing error');
				});
			});
		}
		return context;
	}

	return context;
};

exports.getAge = (dateString) => {
	if (dateString === undefined) {
		return undefined;
	}
	const today = new Date();
	const birthDate = new Date(dateString);
	let age = today.getFullYear() - birthDate.getFullYear();
	const m = today.getMonth() - birthDate.getMonth();
	if (m < 0 || (m === 0 && today.getDate() < birthDate.getDate())) {
		age -= 1;
	}
	return age;
};

exports.arrayIncludes = (array, includesList, excludesList) => {
	for (let i = 0; i < includesList.length; i += 1) {
		if (array.includes(includesList[i]) === false) {
			return false;
		}
	}

	for (let i = 0; i < excludesList.length; i += 1) {
		if (array.includes(excludesList[i])) {
			return false;
		}
	}
	return true;
};

/** used for user decoration of create, update, patch requests for mongoose-diff-history */
exports.decorateWithCurrentUserId = (context) => {
	// todo decorate document removal
	// todo simplify user extraction to do this only once
	try {
		if (!context.params.account) {
			context.params.account = {};
		}
		const { userId } = context.params.account;
		// if user not defined, try extract userId from jwt
		if (!userId && (context.params.headers || {}).authorization) {
			// const jwt = extractTokenFromBearerHeader(context.params.headers.authorization);
			// userId = 'jwt'; // fixme
		}
		// eslint-disable-next-line no-underscore-dangle
		if (userId && context.data && !context.data.__user) {
			// eslint-disable-next-line no-underscore-dangle
			context.data.__user = userId;
		}
	} catch (err) {
		logger.error(err);
	}
	return context;
};<|MERGE_RESOLUTION|>--- conflicted
+++ resolved
@@ -63,68 +63,36 @@
 		});
 };
 
-<<<<<<< HEAD
 /**
  * @param  {string, array[string]} permissions
  * @returns resolves if the current user has ANY of the given permissions
  */
-const hasPermission = (permissions) => {
-	const permissionNames = (typeof permissions === 'string') ? [permissions] : permissions;
+const hasPermission = (inputPermission) => {
+	const permissionNames = (typeof permissions === 'string') ? [inputPermission] : inputPermission;
 
 	return (context) => {
+		const { params: { account, provider }, app } = context;
 		// If it was an internal call then skip this context
-		if (!context.params.provider) {
-			return context;
-		}
-
-		// If an api key was provided, skip
-		if ((context.params.headers || {})['x-api-key']) {
-			return KeysModel.findOne({ key: context.params.headers['x-api-key'] })
-				.then((res) => {
-					if (!res) throw new NotAuthenticated('API Key is invalid');
-					return Promise.resolve(context);
-				})
-				.catch(() => {
-					throw new NotAuthenticated('API Key is invalid.');
-				});
+		if (!provider) {
+			return Promise.resolve(context);
+		}
+
+		if (!account && !account.userId) {
+			throw new Forbidden('Can not read account data');
 		}
 
 		// Otherwise check for user permissions
-		const service = context.app.service('/users/');
-		return service.get({ _id: (context.params.account.userId || '') })
-			.then((user) => {
-				user.permissions = Array.from(user.permissions);
-
-				const userHasPermission = (permission) => (user.permissions || []).includes(permission);
-				const hasAnyPermission = permissionNames.some(userHasPermission);
+		return app.service('users').get(account.userId)
+			.then(({ permissions = [] }) => {
+				const hasAnyPermission = permissionNames.some((perm) => permissions.includes(perm));
 				if (!hasAnyPermission) {
 					throw new Forbidden(`You don't have one of the permissions: ${permissionNames.join(', ')}.`);
 				}
 				return Promise.resolve(context);
 			});
 	};
-=======
-exports.hasPermission = (permissionName) => (context) => {
-	const { params: { account, provider }, app } = context;
-	// If it was an internal call then skip this context
-	if (!provider) {
-		return Promise.resolve(context);
-	}
-
-	// Otherwise check for user permissions
-	if (!account && !account.userId) {
-		throw new Forbidden('Can not read account data.');
-	}
-
-	return app.service('/users/').get(account.userId)
-		.then(({ permissions = [] }) => {
-			if (!permissions.includes(permissionName)) {
-				throw new Forbidden(`You don't have the permission ${permissionName}.`);
-			}
-			return context;
-		});
->>>>>>> 8cd6bcf6
-};
+};
+
 /**
  * @param  {string, array[string]} permissions
  * @returns resolves if the current user has ALL of the given permissions
