--- conflicted
+++ resolved
@@ -21,11 +21,7 @@
  * @returns {SentryEvent || null} Return modified sentry event, or undefined to skip sending event
  */
 const removeIdMiddleware = (event) => {
-<<<<<<< HEAD
-	if (event.request) {
-=======
 	if (event && event.request) {
->>>>>>> 510e6b4a
 		// eslint-disable-next-line camelcase
 		const { request: { data, url, query_string } } = event;
 		if (data) {
@@ -43,13 +39,9 @@
 };
 
 const removeJwtToken = (event) => {
-<<<<<<< HEAD
-	if (deepObject.get(event, 'request.headers.authorization')) {
-=======
 	if (event && event.request
 		&& event.request.headers
 		&& event.request.headers.authorization) {
->>>>>>> 510e6b4a
 		delete event.request.headers.authorization;
 	}
 	return event;
