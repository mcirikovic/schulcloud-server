const service = require('feathers-mongoose');
const RandExp = require('randexp');
const Chance = require('chance');
const account = require('./model');
const hooks = require('./hooks');

const chance = new Chance();

<<<<<<< HEAD
=======
class CustomJWTService {
	constructor(authentication) {
		this.authentication = authentication;
	}

	create(data) {
		return account.findOne({ userId: data.userId })
			.then((account) => {
				const header = {
					alg: 'HS256',
					typ: 'access',
				};

				const data = {
					accountId: account._id,
					userId: account.userId,
					iat: new Date().valueOf(),
					exp: new Date().valueOf() + 86400,
					aud: 'https://schul-cloud.org',
					iss: 'feathers',
					sub: 'anonymous',
				};

				const secret = this.authentication;

				function base64url(source) {
					// Encode in classical base64
					let encodedSource = CryptoJS.enc.Base64.stringify(source);

					// Remove padding equal characters
					encodedSource = encodedSource.replace(/=+$/, '');

					// Replace characters according to base64url specifications
					encodedSource = encodedSource.replace(/\+/g, '-');
					encodedSource = encodedSource.replace(/\//g, '_');

					return encodedSource;
				}

				const stringifiedHeader = CryptoJS.enc.Utf8.parse(JSON.stringify(header));
				const encodedHeader = base64url(stringifiedHeader);

				const stringifiedData = CryptoJS.enc.Utf8.parse(JSON.stringify(data));
				const encodedData = base64url(stringifiedData);

				let signature = `${encodedHeader}.${encodedData}`;
				signature = CryptoJS.HmacSHA256(signature, secret);
				signature = base64url(signature);

				return `${encodedHeader}.${encodedData}.${signature}`;
			}).catch((error) => error);
	}
}

>>>>>>> 91fdbcb2
function randomGen(arr) {
	const pos = Math.floor(Math.random() * arr.length);
	const tempEle = arr[pos];

	arr = arr.filter((item) => item !== tempEle);

	if (arr.length === 0) return tempEle;

	return tempEle + randomGen(arr);
}

class PasswordGenService {
	/**
     * generates a random String depending on the query params
     * @param query (length<Integer> | readable<Boolean>)
     * @returns {Promise.<TResult>}
     */
	find({ query, payload }) {
		if (query.readable) {
			const p2 = new Promise((resolve, reject) => {
				const arr = [
					chance.first(),
					chance.last(),
					chance.character({ symbols: true }),
					chance.natural({ min: 0, max: 9999 }),
				];

				resolve(randomGen(arr));
			});

			return p2.then((res) => res);
		}

		const length = (query.length) ? query.length : 255;
		const minLength = (query.length) ? query.length : 8;

		const p1 = new Promise((resolve) => {
			// eslint-disable-next-line max-len
			resolve(new RandExp(`^(?=.*[A-Z])(?=.*[0-9])(?=.*[a-z])(?=.*[\-_!<>§$%&\/()=?\\;:,.#+*~']).{${minLength},${length}}$`).gen());
		});

		return p1.then((res) => res);
	}
}

module.exports = function () {
	const app = this;

	const options = {
		Model: account,
		paginate: false,
		lean: true,
	};

	// Initialize our service with any options it requires

	app.use('/accounts/pwgen', new PasswordGenService());

	app.use('/accounts', service(options));


	app.use('/accounts/confirm', {
		create(data, params) {
			return account.update({ _id: data.accountId }, { $set: { activated: true } });
		},
	});

	// Get our initialize service to that we can bind hooks
	const accountService = app.service('/accounts');

	accountService.hooks(hooks);
};<|MERGE_RESOLUTION|>--- conflicted
+++ resolved
@@ -6,63 +6,6 @@
 
 const chance = new Chance();
 
-<<<<<<< HEAD
-=======
-class CustomJWTService {
-	constructor(authentication) {
-		this.authentication = authentication;
-	}
-
-	create(data) {
-		return account.findOne({ userId: data.userId })
-			.then((account) => {
-				const header = {
-					alg: 'HS256',
-					typ: 'access',
-				};
-
-				const data = {
-					accountId: account._id,
-					userId: account.userId,
-					iat: new Date().valueOf(),
-					exp: new Date().valueOf() + 86400,
-					aud: 'https://schul-cloud.org',
-					iss: 'feathers',
-					sub: 'anonymous',
-				};
-
-				const secret = this.authentication;
-
-				function base64url(source) {
-					// Encode in classical base64
-					let encodedSource = CryptoJS.enc.Base64.stringify(source);
-
-					// Remove padding equal characters
-					encodedSource = encodedSource.replace(/=+$/, '');
-
-					// Replace characters according to base64url specifications
-					encodedSource = encodedSource.replace(/\+/g, '-');
-					encodedSource = encodedSource.replace(/\//g, '_');
-
-					return encodedSource;
-				}
-
-				const stringifiedHeader = CryptoJS.enc.Utf8.parse(JSON.stringify(header));
-				const encodedHeader = base64url(stringifiedHeader);
-
-				const stringifiedData = CryptoJS.enc.Utf8.parse(JSON.stringify(data));
-				const encodedData = base64url(stringifiedData);
-
-				let signature = `${encodedHeader}.${encodedData}`;
-				signature = CryptoJS.HmacSHA256(signature, secret);
-				signature = base64url(signature);
-
-				return `${encodedHeader}.${encodedData}.${signature}`;
-			}).catch((error) => error);
-	}
-}
-
->>>>>>> 91fdbcb2
 function randomGen(arr) {
 	const pos = Math.floor(Math.random() * arr.length);
 	const tempEle = arr[pos];
