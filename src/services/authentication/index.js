--- conflicted
+++ resolved
@@ -1,13 +1,9 @@
 const { AuthenticationService, JWTStrategy } = require('@feathersjs/authentication');
 const { LocalStrategy } = require('@feathersjs/authentication-local');
 
-<<<<<<< HEAD
-const { LdapStrategy, MoodleStrategy, IservStrategy } = require('./strategies');
-=======
 const {
 	LdapStrategy, MoodleStrategy, IservStrategy, TSPStrategy,
 } = require('./strategies');
->>>>>>> 55494530
 const { hooks } = require('./hooks');
 const { authenticationSecret, audience } = require('./logic');
 
