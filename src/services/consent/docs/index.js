module.exports = {
	description: 'a service that handles storing and validating user consents',
	definitions: {
		consents: {
			title: 'Consents',
			type: 'object',
			required: ['firstName', 'lastName', 'email', 'schoolId'],
			properties: {
				userId: {
					type: 'string',
					pattern: '[a-f0-9]{24}',
				},
				userConsent: {
					type: 'object',
					properties: {
						form: {
							type: 'string',
							enum: ['analog', 'digital', 'update'],
						},
						source: {
							type: 'string',
<<<<<<< HEAD
							enum: ['tsp-sync'],
=======
>>>>>>> faaeb9e3
						},
						dateOfPrivacyConsent: {
							type: 'string',
							format: 'date',
							readOnly: true,
						},
						dateOfTermsOfUseConsent: {
							type: 'string',
							format: 'date',
							readOnly: true,
						},
						privacyConsent: { type: 'boolean' },
						termsOfUseConsent: { type: 'boolean' },
					},
				},
				parentConsents: {
					type: 'array',
					items: {
						type: 'object',
						properties: {
							form: {
								type: 'string',
								enum: ['analog', 'digital', 'update'],
							},
							source: {
								type: 'string',
<<<<<<< HEAD
								enum: ['tsp-sync'],
=======
>>>>>>> faaeb9e3
							},
							parentId: {
								type: 'string',
								pattern: '[a-f0-9]{24}',
							},
							dateOfPrivacyConsent: {
								type: 'string',
								format: 'date',
								readOnly: true,
							},
							dateOfTermsOfUseConsent: {
								type: 'string',
								format: 'date',
								readOnly: true,
							},
							privacyConsent: { type: 'boolean' },
							termsOfUseConsent: { type: 'boolean' },
						},
					},
				},
				access: { type: 'boolean', readOnly: true },
				requiresParentConsent: { type: 'boolean', readOnly: true },
			},
		},
		consents_list: {
			type: 'object',
			properties: {
				data: {
					type: 'array',
					items: {
						$ref: '#/components/schemas/consents',
					},
				},
				total: { type: 'integer' },
				limit: { type: 'integer' },
				skip: { type: 'integer' },
			},


		},
	},
	operations: {
		create: {
			description: 'If the user already has a consent, it is updated.',
		},
	},
};<|MERGE_RESOLUTION|>--- conflicted
+++ resolved
@@ -19,10 +19,6 @@
 						},
 						source: {
 							type: 'string',
-<<<<<<< HEAD
-							enum: ['tsp-sync'],
-=======
->>>>>>> faaeb9e3
 						},
 						dateOfPrivacyConsent: {
 							type: 'string',
@@ -49,10 +45,6 @@
 							},
 							source: {
 								type: 'string',
-<<<<<<< HEAD
-								enum: ['tsp-sync'],
-=======
->>>>>>> faaeb9e3
 							},
 							parentId: {
 								type: 'string',
