'use strict';

const request = require('request-promise-native');
const querystring = require('querystring');
const hooks = require('./hooks');
const _ = require('lodash');

class Service {
	constructor(options) {
		this.options = options || {};
	}

	find(params) {
<<<<<<< HEAD
		const serviceUrls = this.app.get('services') || {};
		const contentServerUrl = serviceUrls.content + "/contents";
		return request(contentServerUrl).then(string => {
			return JSON.parse(string);
=======
		if(params.query.$limit) params.query["page[limit]"] = params.query.$limit;
		if(params.query.$skip) params.query["page[offset]"] = params.query.$skip;
		delete params.query.$limit;	// remove unexpected fields
		delete params.query.$skip;

		let relevantFilters = _.pickBy(params.query.filter, array => (array.length > 0));	// remove empty arrays
		let filters = _.mapKeys(relevantFilters, (value, key) => `filter[${key}]`);	// undo feathers' square bracket rewriting of the JSON:API filter format
		filters = _.mapValues(filters, (array) => {
			if(array.constructor !== Array) return array;
			const quoted = array.map(v => `["${v}"]`);	// the content service JSON:API implementation expects comma-separated values in square brackets and string quotation marks
			return quoted.join(',');
		});
		Object.assign(params.query, filters);
		delete params.query.filter;

		const requestOptions = {
			uri: "https://schul-cloud.org:8090/contents",
			qs: params.query
		};
		return request(requestOptions).then(string => {
			let result = JSON.parse(string);
			if((result.meta || {}).page) {
				result.total = result.meta.page.total;
				result.limit = result.meta.page.limit;
				result.skip = result.meta.page.offset;
			}
			return result;
>>>>>>> 9fe2f973
		});
	}

	setup(app, path) {
		this.app = app;
	}

	/*get(id, params) {
	 return Promise.resolve({
	 id, text: `A new message with ID: ${id}!`
	 });
	 }*/
}

module.exports = function () {
	const app = this;

	// Initialize our service with any options it requires
	app.use('/contents', new Service());

	// Get our initialize service to that we can bind hooks
	const contentService = app.service('/contents');

	// Set up our before hooks
	contentService.before(hooks.before);

	// Set up our after hooks
	contentService.after(hooks.after);
};

module.exports.Service = Service;<|MERGE_RESOLUTION|>--- conflicted
+++ resolved
@@ -10,14 +10,8 @@
 		this.options = options || {};
 	}
 
-	find(params) {
-<<<<<<< HEAD
-		const serviceUrls = this.app.get('services') || {};
-		const contentServerUrl = serviceUrls.content + "/contents";
-		return request(contentServerUrl).then(string => {
-			return JSON.parse(string);
-=======
-		if(params.query.$limit) params.query["page[limit]"] = params.query.$limit;
+	find(params) {		
+if(params.query.$limit) params.query["page[limit]"] = params.query.$limit;
 		if(params.query.$skip) params.query["page[offset]"] = params.query.$skip;
 		delete params.query.$limit;	// remove unexpected fields
 		delete params.query.$skip;
@@ -31,9 +25,10 @@
 		});
 		Object.assign(params.query, filters);
 		delete params.query.filter;
-
+    
+    const serviceUrls = this.app.get('services') || {};
 		const requestOptions = {
-			uri: "https://schul-cloud.org:8090/contents",
+			uri: serviceUrls.content + "/contents",
 			qs: params.query
 		};
 		return request(requestOptions).then(string => {
@@ -44,7 +39,6 @@
 				result.skip = result.meta.page.offset;
 			}
 			return result;
->>>>>>> 9fe2f973
 		});
 	}
 
