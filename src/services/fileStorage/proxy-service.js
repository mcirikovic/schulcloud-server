const fs = require('fs');
const logger = require('winston');
const _ = require('lodash');
const rp = require('request-promise-native');
const { Forbidden, BadRequest, NotFound } = require('@feathersjs/errors');

const hooks = require('./hooks');
const AWSStrategy = require('./strategies/awsS3');
const swaggerDocs = require('./docs/');
const {
	canWrite,
	canRead,
	canCreate,
	canDelete
} = require('./utils/filePermissionHelper');
const {
	returnFileType,
	generateFileNameSuffix: generateFlatFileName
} = require('./utils/filePathHelper');
const { FileModel } = require('./model');
const RoleModel = require('../role/model');
const { courseModel } = require('../user-group/model');
const { teamsModel } = require('../teams/model');
const { sortRoles } = require('../role/utils/rolesHelper');
const { userModel } = require('../user/model');

const strategies = {
	awsS3: AWSStrategy
};

const createCorrectStrategy = fileStorageType => {
	const Strategy = strategies[fileStorageType];
	if (!Strategy)
		throw new BadRequest('No file storage provided for this school');
	return new Strategy();
};

const sanitizeObj = obj => {
	Object.keys(obj).forEach(key => obj[key] === undefined && delete obj[key]);
	return obj;
};

const fileStorageService = {
	docs: swaggerDocs.fileStorageService,

	/**
	 * @param data, file data
	 * @param params,
	 * @returns {Promise}
	 */
	async create(data, params) {
		const {
			payload: { userId }
		} = params;
		const { owner, parent, studentCanEdit } = data;
		const permissions = [
			{
				refId: userId,
				refPermModel: 'user',
				write: true,
				read: true,
				create: true,
				delete: true
			}
		];
		const setRefId = perm => {
			if (!perm.refId) {
				perm.refId = perm._id;
			}
			return perm;
		};
		const strategy = createCorrectStrategy('awsS3');

		let { permissions: sendPermissions } = data;
		let isCourse = true;

		if (owner) {
			isCourse = Boolean(
				await courseModel.findOne({ _id: owner }).exec()
			);
		}

		if (isCourse) {
			const { _id: studentRoleId } = await RoleModel.findOne({
				name: 'student'
			}).exec();
			const { _id: teacherRoleId } = await RoleModel.findOne({
				name: 'teacher'
			}).exec();

			permissions.push({
				refId: studentRoleId,
				refPermModel: 'role',
				write: Boolean(studentCanEdit),
				read: true, // students can always read course files
				create: false,
				delete: false
			});

			permissions.push({
				refId: teacherRoleId,
				refPermModel: 'role',
				write: true,
				read: true,
				create: false,
				delete: false
			});
		}

		const refOwnerModel = owner ? (isCourse ? 'course' : 'teams') : 'user';

		if (!sendPermissions && refOwnerModel === 'teams') {
			const teamObject = await teamsModel.findOne({ _id: owner }).exec();
			sendPermissions = teamObject.filePermission;
		} else {
			sendPermissions = [];
		}

		const props = sanitizeObj(
			Object.assign(data, {
				isDirectory: false,
				owner: owner || userId,
				parent,
				refOwnerModel,
				permissions: [...permissions, ...sendPermissions].map(setRefId),
				storageFileName: decodeURIComponent(data.storageFileName)
			})
		);

		// create db entry for new file
		// check for create permissions on parent
		if (parent) {
			return canCreate(userId, parent)
				.then(() =>
					FileModel.findOne(props)
						.exec()
						.then(modelData =>
							modelData
								? Promise.resolve(modelData)
								: FileModel.create(props)
						)
				)
				.catch(e => {
					logger.error(e);
					return new Forbidden();
				});
		}

		return FileModel.findOne(props)
			.exec()
			.then(modelData =>
				modelData ? Promise.resolve(modelData) : FileModel.create(props)
			)
			.then(file => {
				return Promise.all([
					strategy.getSignedUrl({
						userId,
						flatFileName: props.storageFileName,
						localFileName: props.storageFileName,
						download: true,
						Expires: 3600 * 24
					}),
					strategy.generateSignedUrl({
						userId,
						flatFileName: props.storageFileName.replace(
							/(\..+)$/,
							'-thumbnail$1'
						),
						fileType: data.type
					}),
					Promise.resolve(file)
				]);
			})
			.then(([download_url, signed_s3_url, file]) => {
				console.log(file);
				rp.post({
					url: 'http://localhost:3000/filepreview',
					body: {
						download_url,
						signed_s3_url,
						callback_url:
							'http://192.168.2.119:3030/fileStorage/' + file._id,
						options: {
							width: 120
						}
					},
					json: true
				});
			});
	},

	/**
	 * @returns {Promise}
	 * @param query contains the file path
	 * @param payload contains fileStorageType and userId and schoolId, set by middleware
	 */
	find({ query, payload }) {
		const { owner, parent } = query;
		const { userId } = payload;

		return FileModel.find({ owner, parent: parent || { $exists: false } })
			.exec()
			.then(files => {
				const permissionPromises = files.map(f =>
					canRead(userId, f)
						.then(() => f)
						.catch(() => undefined)
				);
				return Promise.all(permissionPromises);
			})
			.then(allowedFiles => {
				const files = allowedFiles.filter(f => f);
				if (!files.length) {
					return new Forbidden();
				}

				return files;
			});
	},

	/**
	 * @param params, contains storageContext and fileName in query
	 * @returns {Promise}
	 */
	remove(id, { query, payload }) {
		const { userId, fileStorageType } = payload;
		const { _id } = query;
		const fileInstance = FileModel.findOne({ _id });

		return canDelete(userId, _id)
			.then(() => fileInstance.exec())
			.then(file => {
				if (!file) return Promise.resolve({});

				return createCorrectStrategy(fileStorageType).deleteFile(
					userId,
					file.storageFileName
				);
			})
			.then(() => fileInstance.remove().exec())
			.catch(e => {
				logger.error(e);
				return new Forbidden();
			});
	},

	/**
	 * @param id, the file-id in the proxy-db
	 * @param data, contains fileName, path and destination.
	 * Path and destination have to have a slash at the end!
	 */
	async patch(_id, data, params) {
		const {
			payload: { userId }
		} = params;
		const { parent, ...rest } = data;
		const fileObject = await FileModel.findOne({ _id: parent }).exec();
		const teamObject = await teamsModel.findOne({ _id: parent }).exec();
		let owner;
		let refOwnerModel;
		let fieldsToSet = {};
		let fieldsToUnset = {};

		console.log(data);

		if (fileObject) {
			owner = fileObject.owner;
			refOwnerModel = fileObject.refOwnerModel;
			fieldsToSet = {
				parent,
				owner,
				refOwnerModel
			};
		} else if (parent === userId.toString()) {
			owner = userId;
			refOwnerModel = 'user';
			fieldsToSet = {
				owner,
				refOwnerModel
			};
			fieldsToUnset = {
				parent: ''
			};
		} else {
			owner = parent;
			refOwnerModel = teamObject ? 'teams' : 'course';
			fieldsToSet = {
				owner,
				refOwnerModel
			};
		}

		const permissionPromise = () => {
			if (fileObject) {
				return canWrite(userId, parent);
			}

			if (teamObject) {
				return new Promise((resolve, reject) => {
					const teamMember = teamObject.userIds.find(
						_ => _.userId.toString() === userId.toString()
					);
					if (teamMember) {
						return resolve();
					}
					return reject();
				});
			}

			return Promise.resolve();
		};

		return permissionPromise()
			.then(() => {
				FileModel.update(
					{ _id },
					{
						$set: rest
					}
				).exec();
			})
			.catch(e => {
				logger.error(e);
				return new Forbidden();
			});
	}
};

const signedUrlService = {
	docs: swaggerDocs.signedUrlService,
	/**
	 * @param path where to store the file
	 * @param fileType MIME type
	 * @param action the AWS action, e.g. putObject
	 * @returns {Promise}
	 */
	create({ parent, filename, fileType }, params) {
		const {
			payload: { userId }
		} = params;
		const strategy = createCorrectStrategy(params.payload.fileStorageType);
		const flatFileName = generateFlatFileName(filename);

		const parentPromise = parent
			? FileModel.findOne({ parent, name: filename }).exec()
			: Promise.resolve({});

		const fileRegexCheck = fileName =>
			[
				/^[dD]esktop\.ini$/,
				/^ehthumbs_vista\.db$/,
				/^ehthumbs\.db$/,
				/^Thumbs\.db$/,
				/^\.com\.apple\.timemachine\.donotpresent$/,
				/^\.VolumeIcon\.icns$/,
				/^\.Trashes$/,
				/^\.TemporaryItems$/,
				/^\.Spotlight-V100$/,
				/^\.fseventsd$/,
				/^\.DocumentRevisions-V100$/,
				/^\.LSOverride$/,
				/^\.AppleDouble$/,
				/^\.DS_Store$/,
				/^.*\*$/,
				/^.*\.lnk$/,
				/^.*\.msp$/,
				/^.*\.msm$/,
				/^.*\.msi$/,
				/^.*\.cab$/,
				/^.*\.msi$/,
				/^.*\.stackdump$/,
				/^\.nfs.*$/,
				/^\.Trash-.*$/,
				/^\.fuse_hidden.*$/,
				/^\..*$/
			].some(rx => rx.test(fileName));

		return parentPromise
			.then(() =>
				parent ? canCreate(userId, parent) : Promise.resolve({})
			)
			.then(() => {
				if (fileRegexCheck(flatFileName)) {
					throw new BadRequest(
						`Die Datei '${flatFileName}' ist nicht erlaubt!`
					);
				}

				return strategy.generateSignedUrl({
					userId,
					flatFileName,
					fileType
				});
			})
			.then(res => {
				const header = {
					// add meta data for later using
					'Content-Type': fileType,
					'x-amz-meta-name': encodeURIComponent(filename),
					'x-amz-meta-flat-name': encodeURIComponent(flatFileName),
					'x-amz-meta-thumbnail':
						'https://schulcloud.org/images/login-right.png'
				};
				return {
					url: res,
					header
				};
			})
			.catch(e => {
				logger.error(e);
				return new Forbidden();
			});
	},

	async find({ query, payload }) {
		const { file, download } = query;
		const { userId } = payload;
		const strategy = createCorrectStrategy(payload.fileStorageType);
		const fileObject = await FileModel.findOne({ _id: file }).exec();

		if (!fileObject) {
			throw new NotFound('File seems not to be there.');
		}

		const creatorId =
			fileObject.permissions[0].refPermModel !== 'user'
				? userId
				: fileObject.permissions[0].refId;

		return canRead(userId, file)
			.then(() =>
				strategy.getSignedUrl({
					userId: creatorId,
					flatFileName: fileObject.storageFileName,
					localFileName: fileObject.name,
					download
				})
			)
			.then(res => ({
				url: res
			}))
			.catch(e => {
				logger.error(e);
				return new Forbidden();
			});
	},

	async patch(_id, data, params) {
		const { payload } = params;
		const { userId } = payload;
		const strategy = createCorrectStrategy(payload.fileStorageType);
		const fileObject = await FileModel.findOne({ _id }).exec();

		if (!fileObject) {
			throw new NotFound('File seems not to be there.');
		}

		const creatorId =
			fileObject.permissions[0].refPermModel !== 'user'
				? userId
				: fileObject.permissions[0].refId;

		return canRead(userId, _id)
			.then(() =>
				strategy.getSignedUrl({
					userId: creatorId,
					flatFileName: fileObject.storageFileName,
					action: 'putObject'
				})
			)
			.then(res => ({
				url: res
			}))
			.catch(e => {
				logger.error(e);
				return new Forbidden();
			});
	}
};

const directoryService = {
	docs: swaggerDocs.directoryService,

	/**
	 * @param { name, owner and parent }, params
	 * @returns {Promise}
	 * @param query contains the file path
	 * @param payload contains fileStorageType and userId and schoolId, set by middleware
	 */
	async create(data, params) {
		const {
			payload: { userId }
		} = params;
		const { owner, parent } = data;
		const permissions = [
			{
				refId: userId,
				refPermModel: 'user',
				write: true,
				read: true,
				create: true,
				delete: true
			}
		];

		const setRefId = perm => {
			if (!perm.refId) {
				perm.refId = perm._id;
			}
			return perm;
		};

		const directoryExists = () =>
			FileModel.findOne({
				owner,
				parent,
				isDirectory: true,
				name: data.name
			}).exec();

		const folderRegexCheck = fileName =>
			[
				/^[a-zA-Z]{1}_drive$/,
				/^Windows$/,
				/^\$.*$/,
				/^\..*$/,
				/^Temporary Items$/,
				/^Network Trash Folder$/,
				/^ *$/
			].some(rx => rx.test(fileName));

		if (folderRegexCheck(data.name)) {
			throw new BadRequest(
				`Der Ordner '${data.name}' ist nicht erlaubt!`
			);
		}

		let { permissions: sendPermissions } = data;
		let isCourse = true;

		if (owner) {
			isCourse = Boolean(
				await courseModel.findOne({ _id: owner }).exec()
			);
		}

		if (isCourse) {
			const { _id: studentRoleId } = await RoleModel.findOne({
				name: 'student'
			}).exec();

			permissions.push({
				refId: studentRoleId,
				refPermModel: 'role',
				write: false,
				read: true, // students can always read course files
				create: false,
				delete: false
			});
		}

		if (!sendPermissions) {
			const teamObject = await teamsModel.findOne({ _id: owner }).exec();
			sendPermissions = teamObject ? teamObject.filePermission : [];
		}

		const props = sanitizeObj(
			Object.assign(data, {
				isDirectory: true,
				owner: owner || userId,
				parent,
				refOwnerModel: owner ? (isCourse ? 'course' : 'teams') : 'user',
				permissions: [...permissions, ...sendPermissions].map(setRefId)
			})
		);

		// create db entry for new directory
		// check for create permissions if it is a subdirectory

		if (parent) {
			return canCreate(userId, parent)
				.then(() =>
					directoryExists().then(data_ =>
						data_ ? Promise.resolve(data_) : FileModel.create(props)
					)
				)
				.catch(e => {
					logger.error(e);
					return new Forbidden();
				});
		}

		return directoryExists().then(data_ =>
			data_ ? Promise.resolve(data_) : FileModel.create(props)
		);
	},

	/**
	 * @returns {Promise}
	 * @param query contains the file path
	 * @param payload contains fileStorageType and userId and schoolId, set by middleware
	 */
	find({ query, payload }) {
		const { parent } = query;
		const { userId } = payload;

		const params = sanitizeObj({
			isDirectory: true,
			parent
		});

		return FileModel.find(params)
			.exec()
			.then(files => {
				const permissionPromises = files.map(f =>
					canRead(userId, f)
						.then(() => f)
						.catch(() => undefined)
				);
				return Promise.all(permissionPromises);
			})
			.then(allowedFiles => {
				const files = allowedFiles.filter(f => f);
				return files.length ? files : new NotFound();
			});
	},

	/**
	 * @param id, params
	 * @returns {Promise}
	 */
	remove(_, { query, payload }) {
		const { userId } = payload;
		const { _id } = query;
		const fileInstance = FileModel.findOne({ _id });

		return canDelete(userId, _id)
			.then(() => fileInstance.exec())
			.then(file => {
				if (!file) return Promise.resolve({});
				return FileModel.find({ parent: _id })
					.remove()
					.exec();
			})
			.then(() => fileInstance.remove().exec())
			.catch(e => {
				logger.error(e);
				return new Forbidden();
			});
	}
};

const renameService = {
	docs: swaggerDocs.directoryRenameService,

	/**
	 * @param data, contains newName
	 * @returns {Promise}
	 */
	create(data, params) {
<<<<<<< HEAD
		const {
			payload: { userId }
		} = params;
		const { newName, _id } = data;

		if (!_id || !newName)
			return Promise.reject(new BadRequest('Missing parameters'));
=======
		const { payload: { userId } } = params;
		const { newName, id } = data;

		if (!id || !newName) return Promise.reject(new BadRequest('Missing parameters'));

		const _id = id;
>>>>>>> 44a85ae3

		return canWrite(userId, _id)
			.then(() => FileModel.findOne({ _id }).exec())
			.then(directory => {
				if (!directory)
					return Promise.reject(
						new NotFound('The given directory/file was not found!')
					);
				return FileModel.update({ _id }, { name: newName }).exec();
			});
	}
};

const fileTotalSizeService = {
	/**
	 * @returns total file size and amount of files
	 * @param payload contains fileStorageType and userId and schoolId, set by middleware
	 */
	find({ payload }) {
		return FileModel.find({ owner: payload.schoolId })
			.exec()
			.then(files => ({
				total: files.length,
				totalSize: files.reduce((sum, file) => sum + file.size, 0)
			}));
	}
};

const bucketService = {
	/**
	 * @param data, contains schoolId
	 * @returns {Promise}
	 */
	create(data, params) {
		return createCorrectStrategy(params.payload.fileStorageType).create(
			data.schoolId
		);
	}
};

const copyService = {
	docs: swaggerDocs.copyService,

	/**
	 * @param data, contains oldPath, newPath and externalSchoolId (optional).
	 * @returns {Promise}
	 */
	create(data, params) {
		const { file, parent } = data;
		const {
			payload: { userId }
		} = params;
		const strategy = createCorrectStrategy(params.payload.fileStorageType);

		if (!file || !parent) {
			return Promise.reject(new BadRequest('Missing parameters'));
		}

		// first check if given file is valid
		return FileModel.findOne({ _id: file })
			.exec()
			.then(fileObject => {
				if (!file) throw new NotFound('The file was not found!');

				// check that there's no file on 'newPath', otherwise change name of file
				return Promise.all([
					FileModel.findOne({ parent, name: file.name }).exec(),
					fileObject
				]);
			})
			.then(([existingFile, fileObject]) => {
				const newFile = {
					parent
				};

				if (existingFile) {
					const [ext, name] = file.name.split('.').reverse();
					newFile.name = `${name}_${Date.now()}.${ext}`;
				}

				return Promise.all([
					newFile,
					fileObject,
					canRead(userId, file),
					canWrite(userId, parent)
				]);
			})
			.then(([newFile, fileObject]) => {
				// copy file on external storage
				newFile.storageFileName = generateFlatFileName(newFile.name);

				return Promise.all([
					newFile,
					fileObject,
					strategy.copyFile(
						userId,
						fileObject.storageFileName,
						newFile.storageFileName
					)
				]);
			})
			.then(([newFile, fileObject]) =>
				FileModel.create({
					...fileObject,
					...newFile
				})
			);
	}
};

const newFileService = {
	/**
	 * @param data, contains path, key, name
	 * @returns new File
	 */
	create(data, params) {
		const { name, owner, parent, studentCanEdit } = data;
		const fType = name.split('.').pop();
		const buffer = fs.readFileSync(
			`src/services/fileStorage/resources/fake.${fType}`
		);
		const flatFileName = generateFlatFileName(name);

		return signedUrlService
			.create(
				{
					fileType: returnFileType(name),
					parent,
					filename: name
				},
				params
			)
			.then(signedUrl =>
				rp({
					method: 'PUT',
					uri: signedUrl.url,
					body: buffer
				})
			)
			.then(() =>
				fileStorageService.create(
					{
						size: buffer.length,
						storageFileName: flatFileName,
						type: returnFileType(name),
						thumbnail:
							'https://schulcloud.org/images/login-right.png',
						name,
						owner,
						parent,
						studentCanEdit
					},
					params
				)
			);
	}
};

const filePermissionService = {
	async patch(_id, data, params) {
		const {
			payload: { userId }
		} = params;
		const { permissions: commitedPerms } = data;

		const permissionPromises = commitedPerms.map(({ refId }) =>
			Promise.all([
				RoleModel.findOne({ _id: refId })
					.lean()
					.exec(),
				userModel
					.findOne({ _id: refId })
					.lean()
					.exec()
			]).then(([role, user]) => {
				if (role) {
					return 'role';
				}
				return user ? 'user' : '';
			})
		);

		return canWrite(userId, _id)
			.then(() =>
				Promise.all([
					FileModel.findOne({ _id }).exec(),
					permissionPromises
				])
			)
			.then(([fileObject, refModels]) => {
				if (!fileObject) {
					return Promise.reject(
						new NotFound(`File with ID ${_id} not found`)
					);
				}

				let { permissions } = fileObject;

				permissions = permissions.map(perm => {
					const update = commitedPerms.find(({ refId }) =>
						perm.refId.equals(refId)
					);

					if (update) {
						const { write, read, create } = update;

						return Object.assign(
							perm,
							sanitizeObj({
								write,
								read,
								create,
								delete: update.delete
							})
						);
					}

					return perm;
				});

				permissions = [
					...permissions,
					...commitedPerms
						.filter(
							({ refId }) =>
								permissions.findIndex(({ refId: id }) =>
									id.equals(refId)
								) === -1
						)
						.map((perm, idx) => {
							const { write, read, create, refId } = perm;

							return sanitizeObj({
								refId,
								refOwnerModel: refModels[idx],
								write,
								read,
								create,
								delete: perm.delete
							});
						})
				];

				return FileModel.update(
					{ _id },
					{
						$set: { permissions }
					}
				).exec();
			})
			.catch(e => {
				logger.error(e);
				return new Forbidden();
			});
	},
	/**
	 * Returns the permissions of a file filtered by owner model
	 * and permissions based on the role of the user
	 * @returns {Promise}
	 * @param query contains the file id
	 * @param payload contains userId
	 */
	async find({ query, payload }) {
		const { file: fileId } = query;
		const { userId } = payload;
		const fileObj = await FileModel.findOne({ _id: fileId })
			.populate('owner')
			.lean()
			.exec();
		const userObject = await userModel
			.findOne({ _id: userId })
			.populate('roles')
			.lean()
			.exec();

		const { refOwnerModel, owner } = fileObj;
		const rolePermissions = fileObj.permissions.filter(
			({ refPermModel }) => refPermModel === 'role'
		);
		const rolePromises = rolePermissions.map(({ refId }) =>
			RoleModel.findOne({ _id: refId })
				.lean()
				.exec()
		);
		const isFileCreator =
			fileObj.permissions[0].refId.toString() === userId.toString();

		const actionMap = {
			user: () => {
				const userPermission = fileObj.permissions
					.filter(({ refPermModel }) => refPermModel === 'user')
					.filter(({ refId }) => !refId.equals(userId));

				return Promise.all(
					userPermission.map(({ refId }) =>
						userModel.findOne({ _id: refId }).exec()
					)
				).then(result => {
					const users = result ? result.filter(u => u) : [];
					if (users.length) {
						return userPermission.map(perm => {
							const { firstName, lastName, _id } = users.find(
								({ _id: id }) => id.equals(perm.refId)
							);

							return {
								refId: _id,
								name: `${firstName} ${lastName}`,
								...perm
							};
						});
					}

					return Promise.resolve([]);
				});
			},
			course() {
				const isStudent = userObject.roles.some(
					({ name }) => name === 'student'
				);

				return Promise.all(rolePromises).then(roles =>
					rolePermissions
						.map(perm => {
							const { name } = roles.find(({ _id }) =>
								_id.equals(perm.refId)
							);
							const { read, write, refId } = perm;

							const nameMap = {
								student() {
									return isStudent
										? {
												read,
												write: isFileCreator
													? write
													: undefined
										  }
										: { write, read };
								},
								teacher() {
									return isStudent
										? {}
										: {
												read,
												write: isFileCreator
													? write
													: undefined
										  };
								}
							};

							return {
								...sanitizeObj(nameMap[name]()),
								refId,
								name
							};
						})
						.filter(({ name }) => {
							if (isStudent) {
								return name === 'student';
							}
							return true;
						})
				);
			},
			teams() {
				const { role: userRole } = owner.userIds.find(u =>
					userId.equals(u.userId)
				);

				return Promise.all(rolePromises)
					.then(sortRoles)
					.then(sortedRoles => {
						const userPos = sortedRoles.findIndex(
							roles =>
								roles.findIndex(({ _id }) =>
									_id.equals(userRole)
								) > -1
						);

						return sortedRoles
							.reduce((flat, roles, index) => {
								if (index <= userPos) {
									return [
										...flat,
										...roles.map(({ name, _id }) => ({
											name,
											_id,
											sibling: index === userPos
										}))
									];
								}

								return flat;
							}, [])
							.map(({ _id, name, sibling }) => {
								const {
									read,
									write,
									refId
								} = rolePermissions.find(({ refId: id }) =>
									id.equals(_id)
								);
								const reWrite = isFileCreator
									? write
									: undefined;

								const permissions = {
									read: sibling ? undefined : read,
									write: sibling ? reWrite : write
								};

								return {
									refId,
									name,
									...sanitizeObj(permissions)
								};
							});
					});
			}
		};

		return canRead(userId, fileId)
			.then(actionMap[refOwnerModel])
			.catch(e => {
				logger.error(e);
				return new Forbidden();
			});
	}
};

module.exports = function() {
	const app = this;

	// Initialize our service with any options it requires
	app.use('/fileStorage/directories', directoryService);
	app.use('/fileStorage/directories/rename', renameService);
	app.use('/fileStorage/rename', renameService);
	app.use('/fileStorage/signedUrl', signedUrlService);
	app.use('/fileStorage/bucket', bucketService);
	app.use('/fileStorage/total', fileTotalSizeService);
	app.use('/fileStorage/copy', copyService);
	app.use('/fileStorage/permission', filePermissionService);
	app.use('/fileStorage/files/new', newFileService);
	app.use('/fileStorage', fileStorageService);

	[
		'/fileStorage',
		'/fileStorage/signedUrl',
		'/fileStorage/bucket',
		'/fileStorage/directories',
		'/fileStorage/directories/rename',
		'/fileStorage/rename',
		'/fileStorage/total',
		'/fileStorage/copy',
		'/fileStorage/files/new',
		'/fileStorage/permission'
	].forEach(path => {
		// Get our initialize service to that we can bind hooks
		const service = app.service(path);
		service.hooks(hooks);
	});
};<|MERGE_RESOLUTION|>--- conflicted
+++ resolved
@@ -23,6 +23,9 @@
 const { teamsModel } = require('../teams/model');
 const { sortRoles } = require('../role/utils/rolesHelper');
 const { userModel } = require('../user/model');
+
+const FILEPREVIEW_SERVICE_URI = 'http://localhost:3000/filepreview';
+const CALLBACK_URI = 'SCHULCLOUD_SERVER_URI/fileStorage/thumbnail/';
 
 const strategies = {
 	awsS3: AWSStrategy
@@ -172,14 +175,12 @@
 				]);
 			})
 			.then(([download_url, signed_s3_url, file]) => {
-				console.log(file);
 				rp.post({
-					url: 'http://localhost:3000/filepreview',
+					url: FILEPREVIEW_SERVICE_URI,
 					body: {
 						download_url,
 						signed_s3_url,
-						callback_url:
-							'http://192.168.2.119:3030/fileStorage/' + file._id,
+						callback_url: CALLBACK_URI + file.thumbnailRequestToken,
 						options: {
 							width: 120
 						}
@@ -658,22 +659,15 @@
 	 * @returns {Promise}
 	 */
 	create(data, params) {
-<<<<<<< HEAD
 		const {
 			payload: { userId }
 		} = params;
-		const { newName, _id } = data;
-
-		if (!_id || !newName)
+		const { newName, id } = data;
+
+		if (!id || !newName)
 			return Promise.reject(new BadRequest('Missing parameters'));
-=======
-		const { payload: { userId } } = params;
-		const { newName, id } = data;
-
-		if (!id || !newName) return Promise.reject(new BadRequest('Missing parameters'));
 
 		const _id = id;
->>>>>>> 44a85ae3
 
 		return canWrite(userId, _id)
 			.then(() => FileModel.findOne({ _id }).exec())
