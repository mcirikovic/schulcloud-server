const fs = require('fs');
<<<<<<< HEAD
const rp = require('request-promise-native');
const {
	Forbidden,
	BadRequest,
	NotFound,
	GeneralError,
} = require('@feathersjs/errors');
=======
const url = require('url');
const rp = require('request-promise-native');
const { Forbidden, BadRequest, NotFound } = require('@feathersjs/errors');
const logger = require('../../logger');
>>>>>>> 1948cb0d

const hooks = require('./hooks');
const swaggerDocs = require('./docs/');

const {
	canWrite,
	canRead,
	canCreate,
	canDelete,
	returnFileType,
	generateFlatFileName,
	copyFile,
	createCorrectStrategy,
	createDefaultPermissions,
} = require('./utils/');
const { FileModel } = require('./model');
const RoleModel = require('../role/model');
const { courseModel } = require('../user-group/model');
const { teamsModel } = require('../teams/model');
const { sortRoles } = require('../role/utils/rolesHelper');
const { userModel } = require('../user/model');
<<<<<<< HEAD
const logger = require('../../logger');
=======

const FILE_PREVIEW_SERVICE_URI = process.env.FILE_PREVIEW_SERVICE_URI || 'http://localhost:3000/filepreview';
const FILE_PREVIEW_CALLBACK_URI = process.env.FILE_PREVIEW_CALLBACK_URI
|| 'http://localhost:3030/fileStorage/thumbnail/';
const ENABLE_THUMBNAIL_GENERATION = process.env.ENABLE_THUMBNAIL_GENERATION || false;


const strategies = {
	awsS3: AWSStrategy,
};

const createCorrectStrategy = (fileStorageType) => {
	const Strategy = strategies[fileStorageType];
	if (!Strategy) throw new BadRequest('No file storage provided for this school');
	return new Strategy();
};
>>>>>>> 1948cb0d

const sanitizeObj = (obj) => {
	Object.keys(obj).forEach(key => obj[key] === undefined && delete obj[key]);
	return obj;
};

const prepareThumbnailGeneration = (file, strategy, userId, data, props) => (ENABLE_THUMBNAIL_GENERATION ? Promise.all([
	strategy.getSignedUrl({
		userId,
		flatFileName: props.storageFileName,
		localFileName: props.storageFileName,
		download: true,
		Expires: 3600 * 24,
	}),
	strategy.generateSignedUrl({
		userId,
		flatFileName: props.storageFileName.replace(
			/(\..+)$/,
			'-thumbnail.png',
		),
		fileType: data.type,
	}),
]).then(([downloadUrl, signedS3Url]) => {
	rp.post({
		url: FILE_PREVIEW_SERVICE_URI,
		body: {
			downloadUrl,
			signedS3Url,
			callbackUrl: url.resolve(FILE_PREVIEW_CALLBACK_URI, file.thumbnailRequestToken),
			options: {
				width: 120,
			},
		},
		json: true,
	});
}) : Promise.resolve());

const fileStorageService = {
	docs: swaggerDocs.fileStorageService,

	/**
     * @param data, file data
     * @param params,
     * @returns {Promise}
     */
	async create(data, params) {
<<<<<<< HEAD
		const { payload: { userId } } = params;
		const {
			owner,
			parent,
			studentCanEdit,
			permissions: sendPermissions = [],
		} = data;
=======
		const { payload: { userId, fileStorageType } } = params;
		const { owner, parent, studentCanEdit } = data;
		const permissions = [{
			refId: userId,
			refPermModel: 'user',
			write: true,
			read: true,
			create: true,
			delete: true,
		}];
		const setRefId = (perm) => {
			if (!perm.refId) {
				perm.refId = perm._id;
			}
			return perm;
		};
		const strategy = createCorrectStrategy(fileStorageType);

		let { permissions: sendPermissions } = data;
>>>>>>> 1948cb0d
		let isCourse = true;
		let refOwnerModel = 'user';

		if (owner) {
			isCourse = Boolean(await courseModel.findOne({ _id: owner }).exec());
			refOwnerModel = isCourse ? 'course' : 'teams';
		}
<<<<<<< HEAD
		const permissions = await createDefaultPermissions(
			userId,
			refOwnerModel,
			{ studentCanEdit, sendPermissions, owner },
		).catch((err) => {
			throw new GeneralError('Can not create default Permissions', err);
		});
=======

		if (isCourse) {
			const { _id: studentRoleId } = await RoleModel.findOne({ name: 'student' }).exec();
			const { _id: teacherRoleId } = await RoleModel.findOne({ name: 'teacher' }).exec();

			permissions.push({
				refId: studentRoleId,
				refPermModel: 'role',
				write: Boolean(studentCanEdit),
				read: true, // students can always read course files
				create: false,
				delete: false,
			});

			permissions.push({
				refId: teacherRoleId,
				refPermModel: 'role',
				write: true,
				read: true,
				create: false,
				delete: false,
			});
		}

		const refOwnerModel = (() => {
			if (owner && isCourse) return 'course';
			if (owner) return 'teams';
			return 'user';
		})();

		if (!sendPermissions && refOwnerModel === 'teams') {
			const teamObject = await teamsModel.findOne({ _id: owner }).lean().exec();
			const teamRoles = await RoleModel.find({ name: /^team/ }).lean().exec();
			const { filePermission: defaultPermissions } = teamObject;

			sendPermissions = teamRoles.map(({ _id: roleId }) => {
				const defaultPerm = defaultPermissions.find(({ refId }) => roleId.equals(refId));

				return defaultPerm || {
					refId: roleId,
					refPermModel: 'role',
					write: true,
					read: true,
					create: true,
					delete: true,
				};
			});
		} else {
			sendPermissions = [];
		}
>>>>>>> 1948cb0d

		const props = sanitizeObj(Object.assign(data, {
			isDirectory: false,
			owner: owner || userId,
			parent,
			refOwnerModel,
			permissions,
			storageFileName: decodeURIComponent(data.storageFileName),
		}));


		// create db entry for new file
		// check for create permissions on parent
		if (parent) {
			return canCreate(userId, parent)
				.then(() => FileModel.findOne(props).exec().then(
					modelData => (modelData ? Promise.resolve(modelData) : FileModel.create(props)),
				))
				.then(file => prepareThumbnailGeneration(file, strategy, userId, data, props))
				.catch((e) => {
					logger.error(e);
					return Promise.reject(new Forbidden());
				});
		}

		return FileModel.findOne(props)
			.exec()
			.then(modelData => (modelData ? Promise.resolve(modelData) : FileModel.create(props)))
			.then(file => prepareThumbnailGeneration(file, strategy, userId, data, props));
	},

	/**
	 * @param query contains the owner id and parent id
	 * @param payload contains userId, set by middleware
	 * @returns { Promise }
	 */
	find({ query, payload }) {
		const { owner, parent } = query;
		const { userId } = payload;
		const parentPromise = parent
			? canRead(userId, parent).catch(() => Promise.reject(new Forbidden()))
			: Promise.resolve();

		return parentPromise
			.then(() => FileModel.find({ owner, parent: parent || { $exists: false } }).exec())
			.then((files) => {
				const permissionPromises = files.map(
					f => canRead(userId, f)
						.then(() => f)
						.catch(() => undefined),
				);
				return Promise.all(permissionPromises);
			})
			.then((allowedFiles) => {
				const files = allowedFiles.filter(f => f);
				return files;
			})
			.catch((e) => {
				logger.error(e);
				return Promise.reject(e);
			});
	},

	/**
	 * @param id, Object-ID of file to be removed (optional)
	 * @param requestData, contains query parameters and userId/storageType set by middleware
	 * @returns {Promise}
	 */
	remove(id, { query, payload }) {
		const { userId, fileStorageType } = payload;
		const { _id = id } = query;
		const fileInstance = FileModel.findOne({ _id });

		return fileInstance.exec()
			.then((file) => {
				if (!file) {
					return Promise.reject(new NotFound());
				}

				return Promise.all([
					file,
					canDelete(userId, _id).catch(() => Promise.reject(new Forbidden())),
				]);
			})
			.then(([file]) => createCorrectStrategy(fileStorageType).deleteFile(userId, file.storageFileName))
			.then(() => fileInstance.remove().exec())
			.catch((e) => {
				logger.error(e);
				return e;
			});
	},
	/**
	 * Move file from one parent to another
	 * @param _id, Object-ID of file to be patched
	 * @param data, contains destination parent Object-ID
	 * @param params contains payload with userId, set by middleware
	 * @returns {Promise}
	 */
	async patch(_id, data, params) {
		const { payload: { userId } } = params;
		const { parent } = data;
		const update = { $set: {} };
		const fileObject = await FileModel.findOne({ _id: parent }).exec();
		const teamObject = await teamsModel.findOne({ _id: parent }).exec();

		const permissionPromise = () => {
			if (fileObject) {
				return canWrite(userId, parent);
			}

			if (teamObject) {
				return new Promise((resolve, reject) => {
					const teamMember = teamObject.userIds.find(
						u => u.userId.toString() === userId.toString(),
					);
					if (teamMember) {
						return resolve();
					}
					return reject();
				});
			}

			return Promise.resolve();
		};

		if (fileObject) {
			update.$set = {
				parent,
				owner: fileObject.owner,
				refOwnerModel: fileObject.refOwnerModel,
			};
		} else if (parent === userId.toString()) {
			update.$set = {
				owner: userId,
				refOwnerModel: 'user',
			};
			update.$unset = { parent: '' };
		} else {
			update.$set = {
				owner: parent,
				refOwnerModel: teamObject ? 'teams' : 'course',
			};
			update.$unset = { parent: '' };
		}

		return permissionPromise()
			.then(() => FileModel.update({ _id }, update).exec())
			.catch((e) => {
				logger.error(e);
				return new Forbidden();
			});
	},
};

const signedUrlService = {
	docs: swaggerDocs.signedUrlService,
	/**
     * @param path where to store the file
     * @param fileType MIME type
     * @param action the AWS action, e.g. putObject
     * @returns {Promise}
     */
	create({ parent, filename, fileType }, params) {
		const { payload: { userId } } = params;
		const strategy = createCorrectStrategy(params.payload.fileStorageType);
		const flatFileName = generateFlatFileName(filename);

		const parentPromise = parent
			? FileModel.findOne({ parent, name: filename }).exec()
			: Promise.resolve({});

		const fileRegexCheck = fileName => [
			/^[dD]esktop\.ini$/,
			/^ehthumbs_vista\.db$/,
			/^ehthumbs\.db$/,
			/^Thumbs\.db$/,
			/^\.com\.apple\.timemachine\.donotpresent$/,
			/^\.VolumeIcon\.icns$/,
			/^\.Trashes$/,
			/^\.TemporaryItems$/,
			/^\.Spotlight-V100$/,
			/^\.fseventsd$/,
			/^\.DocumentRevisions-V100$/,
			/^\.LSOverride$/,
			/^\.AppleDouble$/,
			/^\.DS_Store$/,
			/^.*\*$/,
			/^.*\.lnk$/,
			/^.*\.msp$/,
			/^.*\.msm$/,
			/^.*\.msi$/,
			/^.*\.cab$/,
			/^.*\.msi$/,
			/^.*\.stackdump$/,
			/^\.nfs.*$/,
			/^\.Trash-.*$/,
			/^\.fuse_hidden.*$/,
			/^\..*$/,
		].some(rx => rx.test(fileName));

		return parentPromise
			.then(() => (parent ? canCreate(userId, parent) : Promise.resolve({})))
			.then(() => {
				if (fileRegexCheck(flatFileName)) {
					throw new BadRequest(`Die Datei '${flatFileName}' ist nicht erlaubt!`);
				}

				return strategy.generateSignedUrl({ userId, flatFileName, fileType });
			})
			.then((res) => {
				const header = {
					// add meta data for later using
					'Content-Type': fileType,
					'x-amz-meta-name': encodeURIComponent(filename),
					'x-amz-meta-flat-name': encodeURIComponent(flatFileName),
					'x-amz-meta-thumbnail': 'https://schulcloud.org/images/login-right.png',
				};
				return {
					url: res,
					header,
				};
			})
			.catch((e) => {
				logger.error(e);
				return new Forbidden();
			});
	},

	async find({ query, payload }) {
		const { file, download } = query;
		const { userId } = payload;
		const strategy = createCorrectStrategy(payload.fileStorageType);
		const fileObject = await FileModel.findOne({ _id: file }).exec();

		if (!fileObject) {
			throw new NotFound('File seems not to be there.');
		}

		const creatorId = fileObject.permissions[0].refPermModel !== 'user' ? userId : fileObject.permissions[0].refId;

		return canRead(userId, file)
			.then(() => strategy.getSignedUrl({
				userId: creatorId,
				flatFileName: fileObject.storageFileName,
				localFileName: fileObject.name,
				download,
			}))
			.then(res => ({
				url: res,
			}))
			.catch((e) => {
				logger.error(e);
				return new Forbidden();
			});
	},

	async patch(id, data, params) {
		const { payload } = params;
		const { userId } = payload;
		const strategy = createCorrectStrategy(payload.fileStorageType);
		const fileObject = await FileModel.findOne({ _id: id }).exec();

		if (!fileObject) {
			throw new NotFound('File seems not to be there.');
		}

		const creatorId = fileObject.permissions[0].refPermModel !== 'user' ? userId : fileObject.permissions[0].refId;

		return canRead(userId, id)
			.then(() => strategy.getSignedUrl({
				userId: creatorId,
				flatFileName: fileObject.storageFileName,
				action: 'putObject',
			}))
			.then(res => ({
				url: res,
			}))
			.catch((e) => {
				logger.error(e);
				return new Forbidden();
			});
	},
};

const directoryService = {

	docs: swaggerDocs.directoryService,

	/**
	 * @param data, directory data containing name, parent, owner
	 * @param params,
	 * @returns {Promise}
	 */
	async create(data, params) {
		const { payload: { userId } } = params;
		const { owner, parent } = data;
		const permissions = [{
			refId: userId,
			refPermModel: 'user',
			write: true,
			read: true,
			create: true,
			delete: true,
		}];

		const setRefId = (perm) => {
			if (!perm.refId) {
				perm.refId = perm._id;
			}
			return perm;
		};

		const directoryExists = () => FileModel.findOne({
			owner,
			parent,
			isDirectory: true,
			name: data.name,
		}).exec();

		const folderRegexCheck = fileName => [
			/^[a-zA-Z]{1}_drive$/,
			/^Windows$/,
			/^\$.*$/,
			/^\..*$/,
			/^Temporary Items$/,
			/^Network Trash Folder$/,
			/^ *$/,
		].some(rx => rx.test(fileName));

		if (folderRegexCheck(data.name)) {
			throw new BadRequest(`Der Ordner '${data.name}' ist nicht erlaubt!`);
		}

		let { permissions: sendPermissions } = data;
		let isCourse = true;
		let refOwnerModel = 'user';
		if (owner) {
			isCourse = Boolean(await courseModel.findOne({ _id: owner }).exec());
			refOwnerModel = isCourse ? 'course' : 'teams';
		}

		if (isCourse) {
			const { _id: studentRoleId } = await RoleModel.findOne({ name: 'student' }).exec();

			permissions.push({
				refId: studentRoleId,
				refPermModel: 'role',
				write: false,
				read: true, // students can always read course files
				create: true,
				delete: false,
			});
		}

		if (!sendPermissions) {
			const teamObject = await teamsModel.findOne({ _id: owner }).lean().exec();
			sendPermissions = teamObject ? teamObject.filePermission : [];
		}

<<<<<<< HEAD
		const props = sanitizeObj(Object.assign(data, {
			isDirectory: true,
			owner: owner || userId,
			parent,
			refOwnerModel,
			permissions: [...permissions, ...sendPermissions].map(setRefId),
		}));
=======
		const props = sanitizeObj(
			Object.assign(data, {
				isDirectory: true,
				owner: owner || userId,
				parent,
				refOwnerModel: (() => {
					if (owner && isCourse) return 'course';
					if (owner) return 'teams';
					return 'user';
				})(),
				permissions: [...permissions, ...sendPermissions].map(setRefId),
			}),
		);
>>>>>>> 1948cb0d

		// create db entry for new directory
		// check for create permissions if it is a subdirectory

		if (parent) {
			return canCreate(userId, parent)
				.then(() => directoryExists().then(
					data_ => (data_ ? Promise.resolve(data_) : FileModel.create(props)),
				)).catch((e) => {
					logger.error(e);
					return new Forbidden();
				});
		}

		return directoryExists().then(
			data_ => (data_ ? Promise.resolve(data_) : FileModel.create(props)),
		);
	},

	/**
     * @returns {Promise}
     * @param query contains the ID of parent folder (optional)
     * @param payload contains userId set by middleware
     */
	find({ query, payload }) {
		const { parent } = query;
		const { userId } = payload;

		const params = sanitizeObj({
			isDirectory: true,
			parent,
		});

		return FileModel.find(params).exec()
			.then((files) => {
				const permissionPromises = files.map(
					f => canRead(userId, f)
						.then(() => f)
						.catch(() => undefined),
				);
				return Promise.all(permissionPromises);
			})
			.then((allowedFiles) => {
				const files = allowedFiles.filter(f => f);
				return files.length ? files : new NotFound();
			});
	},

	/**
     * @param id, params
     * @returns {Promise}
     */
	remove(__, { query, payload }) {
		const { userId } = payload;
		const { _id } = query;
		const fileInstance = FileModel.findOne({ _id });

		return canDelete(userId, _id)
			.then(() => fileInstance.exec())
			.then((file) => {
				if (!file) return Promise.resolve({});
				return FileModel.find({ parent: _id }).remove().exec();
			})
			.then(() => fileInstance.remove().exec())
			.catch((e) => {
				logger.error(e);
				return new Forbidden();
			});
	},
};

const renameService = {

	docs: swaggerDocs.renameService,

	/**
     * @param data, contains id of fileObject and newName
     * @returns {Promise}
     */
	create(data, params) {
		const { payload: { userId } } = params;
		const { newName, id } = data;

		if (!id || !newName) return Promise.reject(new BadRequest('Missing parameters'));

		const _id = id;

		return canWrite(userId, _id)
			.then(() => FileModel.findOne({ _id }).exec())
			.then((obj) => {
				if (!obj) return Promise.reject(new NotFound('The given directory/file was not found!'));
				return FileModel.update({ _id }, { name: newName }).exec();
			})
			.catch((e) => {
				logger.error(e);
				return new Forbidden();
			});
	},
};

const fileTotalSizeService = {

	docs: swaggerDocs.fileTotalSizeService,

	/**
     * @returns total file size and amount of files
	 * FIX-ME:
	 * - Check if user in payload is administrator
     */
	find() {
		return FileModel.find({}).exec()
			.then(files => ({
				total: files.length,
				totalSize: files.reduce((sum, file) => sum + file.size, 0),
			}));
	},
};

const bucketService = {
	docs: swaggerDocs.bucketService,

	/**
     * @param data, contains schoolId
	 * FIX-ME:
	 * - Check if user in payload is administrator
     * @returns {Promise}
     */
	create(data, params) {
		const { schoolId } = data;
		const { payload: { fileStorageType } } = params;

		return createCorrectStrategy(fileStorageType).create(schoolId);
	},
};

const copyService = {
	docs: swaggerDocs.copyService,

	// todo: Make this permissions sense? Should review!
	defaultPermissionHandler(userId, file, parent) {
		return Promise.all([
			canRead(userId, file),
			canWrite(userId, parent),
		]);
	},
	/**
     * @param data, contains file-Id and new parent
     * @returns {Promise}
     */
	create(data, params) {
		return copyFile(data, params, this.defaultPermissionHandler);
	},
};

const newFileService = {

	docs: swaggerDocs.newFileService,

	/**
     * @param data, contains filename, owner, parent and studentCanEdit
     * @returns {Promise}
     */
	create(data, params) {
		const {
			name, owner, parent, studentCanEdit,
		} = data;
		const fType = name.split('.').pop();
		const buffer = fs.readFileSync(`src/services/fileStorage/resources/fake.${fType}`);
		const flatFileName = generateFlatFileName(name);

		return signedUrlService.create({
			fileType: returnFileType(name),
			parent,
			filename: name,
		}, params)
			.then((signedUrl) => {
				const headers = signedUrl.header;
				if (process.env.KEEP_ALIVE) {
					headers.Connection = 'Keep-Alive';
				}
				return rp({
					method: 'PUT',
					uri: signedUrl.url,
					body: buffer,
					headers,
				});
			})
			.then(() => fileStorageService.create({
				size: buffer.length,
				storageFileName: flatFileName,
				type: returnFileType(name),
				thumbnail: 'https://schulcloud.org/images/login-right.png',
				name,
				owner,
				parent,
				studentCanEdit,
			}, params));
	},
};

const filePermissionService = {

	docs: swaggerDocs.permissionService,

	/**
	* @param _id, Object-ID of file obejct to be altered
	* @param data, contains new permissions
	* @returns {Promise}
	*/
	async patch(_id, data, params) {
		const { payload: { userId } } = params;
		const { permissions: commitedPerms } = data;

		const permissionPromises = commitedPerms.map(({ refId }) => Promise.all([
			RoleModel.findOne({ _id: refId }).lean().exec(),
			userModel.findOne({ _id: refId }).lean().exec(),
		])
			.then(([role, user]) => {
				if (role) {
					return 'role';
				}
				return user ? 'user' : '';
			}));

		return canWrite(userId, _id)
			.then(() => Promise.all([
				FileModel.findOne({ _id }).exec(),
				permissionPromises,
			]))
			.then(([fileObject, refModels]) => {
				if (!fileObject) {
					return Promise.reject(new NotFound(`File with ID ${_id} not found`));
				}

				let { permissions } = fileObject;

				permissions = permissions.map((perm) => {
					const update = commitedPerms.find(({ refId }) => perm.refId.equals(refId));

					if (update) {
						const { write, read, create } = update;

						return Object.assign(perm, sanitizeObj({
							write,
							read,
							create,
							delete: update.delete,
						}));
					}

					return perm;
				});

				permissions = [
					...permissions,
					...commitedPerms
						.filter(({ refId }) => permissions.findIndex(({ refId: id }) => id.equals(refId)) === -1)
						.map((perm, idx) => {
							const {
								write,
								read,
								create,
								refId,
							} = perm;

							return sanitizeObj({
								refId,
								refOwnerModel: refModels[idx],
								write,
								read,
								create,
								delete: perm.delete,
							});
						}),
				];

				return FileModel.update({ _id }, {
					$set: { permissions },
				}).exec();
			})
			.catch((e) => {
				logger.error(e);
				return new Forbidden();
			});
	},
	/**
     * Returns the permissions of a file filtered by owner model
     * and permissions based on the role of the user
     * @returns {Promise}
     * @param query contains the file id
     * @param payload contains userId
     */
	async find({ query, payload }) {
		const { file: fileId } = query;
		const { userId } = payload;
		const fileObj = await FileModel.findOne({ _id: fileId }).populate('owner').lean().exec();
		const userObject = await userModel.findOne({ _id: userId }).populate('roles').lean().exec();

		const { refOwnerModel, owner } = fileObj;
		const rolePermissions = fileObj.permissions.filter(({ refPermModel }) => refPermModel === 'role');
		const rolePromises = rolePermissions
			.map(({ refId }) => RoleModel.findOne({ _id: refId }).lean().exec());
		const isFileCreator = fileObj.permissions[0].refId.toString() === userId.toString();

		const actionMap = {
			user: () => {
				const userPermission = fileObj.permissions
					.filter(({ refPermModel }) => refPermModel === 'user')
					.filter(({ refId }) => !refId.equals(userId));

				return Promise.all(
					userPermission.map(({ refId }) => userModel.findOne({ _id: refId }).exec()),
				)
					.then((result) => {
						const users = result ? result.filter(u => u) : [];
						if (users.length) {
							return userPermission.map((perm) => {
								const { firstName, lastName, _id } = users
									.find(({ _id: id }) => id.equals(perm.refId));

								return {
									refId: _id,
									name: `${firstName} ${lastName}`,
									...perm,
								};
							});
						}

						return Promise.resolve([]);
					});
			},
			course() {
				const isStudent = userObject.roles.some(({ name }) => name === 'student');

				return Promise.all(rolePromises)
					.then(roles => rolePermissions
						.map((perm) => {
							const { name } = roles.find(({ _id }) => _id.equals(perm.refId));
							const { read, write, refId } = perm;

							const nameMap = {
								student() {
									return isStudent ? {
										read,
										write: isFileCreator ? write : undefined,
									} : { write, read };
								},
								teacher() {
									return isStudent ? {} : {
										read,
										write: isFileCreator ? write : undefined,
									};
								},
							};

							return {
								...sanitizeObj(nameMap[name]()),
								refId,
								name,
							};
						})
						.filter(({ name }) => {
							if (isStudent) {
								return name === 'student';
							}
							return true;
						}));
			},
			teams() {
				const { role: userRole } = owner.userIds.find(u => userId.equals(u.userId));

				return Promise.all(rolePromises)
					.then(sortRoles)
					.then((sortedRoles) => {
						const userPos = sortedRoles
							.findIndex(roles => roles.findIndex(({ _id }) => _id.equals(userRole)) > -1);

						return sortedRoles
							.reduce((flat, roles, index) => {
								if (index <= userPos) {
									return [
										...flat,
										...roles.map(({ name, _id }) => ({
											name,
											_id,
											sibling: index === userPos,
										})),
									];
								}

								return flat;
							}, [])
							.map(({ _id, name, sibling }) => {
								const { read, write, refId } = rolePermissions
									.find(({ refId: id }) => id.equals(_id));
								const reWrite = isFileCreator ? write : undefined;

								const permissions = {
									read: sibling ? undefined : read,
									write: sibling ? reWrite : write,
								};

								return {
									refId,
									name,
									...sanitizeObj(permissions),
								};
							});
					});
			},
		};

		return canRead(userId, fileId)
			.then(actionMap[refOwnerModel])
			.catch((e) => {
				logger.error(e);
				return new Forbidden();
			});
	},
};

module.exports = function proxyService() {
	const app = this;

	// Initialize our service with any options it requires
	app.use('/fileStorage/directories', directoryService);
	app.use('/fileStorage/directories/rename', renameService);
	app.use('/fileStorage/rename', renameService);
	app.use('/fileStorage/signedUrl', signedUrlService);
	app.use('/fileStorage/bucket', bucketService);
	app.use('/fileStorage/total', fileTotalSizeService);
	app.use('/fileStorage/copy', copyService);
	app.use('/fileStorage/permission', filePermissionService);
	app.use('/fileStorage/files/new', newFileService);
	app.use('/fileStorage', fileStorageService);

	[
		'/fileStorage',
		'/fileStorage/signedUrl',
		'/fileStorage/bucket',
		'/fileStorage/directories',
		'/fileStorage/directories/rename',
		'/fileStorage/rename',
		'/fileStorage/total',
		'/fileStorage/copy',
		'/fileStorage/files/new',
		'/fileStorage/permission',
	].forEach((apiPath) => {
		// Get our initialize service to that we can bind hooks
		const service = app.service(apiPath);
		service.hooks(hooks);
	});
};<|MERGE_RESOLUTION|>--- conflicted
+++ resolved
@@ -1,5 +1,5 @@
 const fs = require('fs');
-<<<<<<< HEAD
+const url = require('url');
 const rp = require('request-promise-native');
 const {
 	Forbidden,
@@ -7,12 +7,6 @@
 	NotFound,
 	GeneralError,
 } = require('@feathersjs/errors');
-=======
-const url = require('url');
-const rp = require('request-promise-native');
-const { Forbidden, BadRequest, NotFound } = require('@feathersjs/errors');
-const logger = require('../../logger');
->>>>>>> 1948cb0d
 
 const hooks = require('./hooks');
 const swaggerDocs = require('./docs/');
@@ -34,26 +28,12 @@
 const { teamsModel } = require('../teams/model');
 const { sortRoles } = require('../role/utils/rolesHelper');
 const { userModel } = require('../user/model');
-<<<<<<< HEAD
 const logger = require('../../logger');
-=======
 
 const FILE_PREVIEW_SERVICE_URI = process.env.FILE_PREVIEW_SERVICE_URI || 'http://localhost:3000/filepreview';
 const FILE_PREVIEW_CALLBACK_URI = process.env.FILE_PREVIEW_CALLBACK_URI
 || 'http://localhost:3030/fileStorage/thumbnail/';
 const ENABLE_THUMBNAIL_GENERATION = process.env.ENABLE_THUMBNAIL_GENERATION || false;
-
-
-const strategies = {
-	awsS3: AWSStrategy,
-};
-
-const createCorrectStrategy = (fileStorageType) => {
-	const Strategy = strategies[fileStorageType];
-	if (!Strategy) throw new BadRequest('No file storage provided for this school');
-	return new Strategy();
-};
->>>>>>> 1948cb0d
 
 const sanitizeObj = (obj) => {
 	Object.keys(obj).forEach(key => obj[key] === undefined && delete obj[key]);
@@ -100,35 +80,13 @@
      * @returns {Promise}
      */
 	async create(data, params) {
-<<<<<<< HEAD
-		const { payload: { userId } } = params;
+		const { payload: { userId, fileStorageType } } = params;
 		const {
 			owner,
 			parent,
 			studentCanEdit,
 			permissions: sendPermissions = [],
 		} = data;
-=======
-		const { payload: { userId, fileStorageType } } = params;
-		const { owner, parent, studentCanEdit } = data;
-		const permissions = [{
-			refId: userId,
-			refPermModel: 'user',
-			write: true,
-			read: true,
-			create: true,
-			delete: true,
-		}];
-		const setRefId = (perm) => {
-			if (!perm.refId) {
-				perm.refId = perm._id;
-			}
-			return perm;
-		};
-		const strategy = createCorrectStrategy(fileStorageType);
-
-		let { permissions: sendPermissions } = data;
->>>>>>> 1948cb0d
 		let isCourse = true;
 		let refOwnerModel = 'user';
 
@@ -136,7 +94,6 @@
 			isCourse = Boolean(await courseModel.findOne({ _id: owner }).exec());
 			refOwnerModel = isCourse ? 'course' : 'teams';
 		}
-<<<<<<< HEAD
 		const permissions = await createDefaultPermissions(
 			userId,
 			refOwnerModel,
@@ -144,58 +101,6 @@
 		).catch((err) => {
 			throw new GeneralError('Can not create default Permissions', err);
 		});
-=======
-
-		if (isCourse) {
-			const { _id: studentRoleId } = await RoleModel.findOne({ name: 'student' }).exec();
-			const { _id: teacherRoleId } = await RoleModel.findOne({ name: 'teacher' }).exec();
-
-			permissions.push({
-				refId: studentRoleId,
-				refPermModel: 'role',
-				write: Boolean(studentCanEdit),
-				read: true, // students can always read course files
-				create: false,
-				delete: false,
-			});
-
-			permissions.push({
-				refId: teacherRoleId,
-				refPermModel: 'role',
-				write: true,
-				read: true,
-				create: false,
-				delete: false,
-			});
-		}
-
-		const refOwnerModel = (() => {
-			if (owner && isCourse) return 'course';
-			if (owner) return 'teams';
-			return 'user';
-		})();
-
-		if (!sendPermissions && refOwnerModel === 'teams') {
-			const teamObject = await teamsModel.findOne({ _id: owner }).lean().exec();
-			const teamRoles = await RoleModel.find({ name: /^team/ }).lean().exec();
-			const { filePermission: defaultPermissions } = teamObject;
-
-			sendPermissions = teamRoles.map(({ _id: roleId }) => {
-				const defaultPerm = defaultPermissions.find(({ refId }) => roleId.equals(refId));
-
-				return defaultPerm || {
-					refId: roleId,
-					refPermModel: 'role',
-					write: true,
-					read: true,
-					create: true,
-					delete: true,
-				};
-			});
-		} else {
-			sendPermissions = [];
-		}
->>>>>>> 1948cb0d
 
 		const props = sanitizeObj(Object.assign(data, {
 			isDirectory: false,
@@ -206,7 +111,7 @@
 			storageFileName: decodeURIComponent(data.storageFileName),
 		}));
 
-
+		const strategy = createCorrectStrategy(fileStorageType);
 		// create db entry for new file
 		// check for create permissions on parent
 		if (parent) {
@@ -555,7 +460,6 @@
 			sendPermissions = teamObject ? teamObject.filePermission : [];
 		}
 
-<<<<<<< HEAD
 		const props = sanitizeObj(Object.assign(data, {
 			isDirectory: true,
 			owner: owner || userId,
@@ -563,21 +467,6 @@
 			refOwnerModel,
 			permissions: [...permissions, ...sendPermissions].map(setRefId),
 		}));
-=======
-		const props = sanitizeObj(
-			Object.assign(data, {
-				isDirectory: true,
-				owner: owner || userId,
-				parent,
-				refOwnerModel: (() => {
-					if (owner && isCourse) return 'course';
-					if (owner) return 'teams';
-					return 'user';
-				})(),
-				permissions: [...permissions, ...sendPermissions].map(setRefId),
-			}),
-		);
->>>>>>> 1948cb0d
 
 		// create db entry for new directory
 		// check for create permissions if it is a subdirectory
