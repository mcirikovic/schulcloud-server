const { promisify } = require('es6-promisify');
const CryptoJS = require('crypto-js');
const { BadRequest, NotFound, GeneralError } = require('@feathersjs/errors');
const { Configuration } = require('@schul-cloud/commons');
const aws = require('aws-sdk');
const pathUtil = require('path');
const fs = require('fs');
const logger = require('../../../logger');
const { schoolModel } = require('../../school/model');
const { StorageProviderModel } = require('../../storageProvider/model');
const UserModel = require('../../user/model');
const filePermissionHelper = require('../utils/filePermissionHelper');
const { removeLeadingSlash } = require('../utils/filePathHelper');
const { NODE_ENV, ENVIRONMENTS } = require('../../../../config/globals');

<<<<<<< HEAD
=======
const AbstractFileStorageStrategy = require('./interface.js');

const getCorsRules = () => ([{
	AllowedHeaders: ['*'],
	AllowedMethods: ['PUT'],
	AllowedOrigins: [process.env.HOST],
	MaxAgeSeconds: 300,
}]);

const getConfig = (provider) => {
	const awsConfig = new aws.Config({
		signatureVersion: 'v4',
		s3ForcePathStyle: true,
		sslEnabled: true,
		accessKeyId: provider.accessKeyId,
		secretAccessKey: provider.secretAccessKey,
		region: provider.region,
		endpointUrl: provider.endpointUrl,
		cors_rules: getCorsRules(),
	});
	awsConfig.endpoint = new aws.Endpoint(provider.endpointUrl);
	return awsConfig;
};

const chooseProvider = async (schoolId) => {
	let session = null;
	let providers = [];
	try {
		session = await StorageProviderModel.db.startSession();
		session.startTransaction();

		providers = await StorageProviderModel
			.find({ isShared: true }).sort({ freeBuckets: -1 }).limit(1).session(session)
			.lean()
			.exec();
	} catch (err) {
		/* with no replica set (in local dev env), first request of transaction will fail -> we set session to
		undefined and repeat first request */
		if (err.errmsg === 'Transaction numbers are only allowed on a replica set member or mongos') {
			session = undefined;
			providers = await StorageProviderModel
				.find({ isShared: true }).sort({ freeBuckets: -1 }).limit(1)
				.lean()
				.exec();
		} else {
			throw err;
		}
	}

	if (!Array.isArray(providers) || providers.length === 0) throw new Error('No available provider found.');
	const provider = providers[0];

	await StorageProviderModel.findByIdAndUpdate(provider._id, { $inc: { freeBuckets: -1 } })
		.session(session).lean().exec();
	await schoolModel.findByIdAndUpdate(schoolId, { $set: { storageProvider: provider._id } })
		.session(session).lean().exec();

	logger.warning(provider);

	if (session) await session.commitTransaction();
>>>>>>> 2e1c7dca

	return provider;
};

const FEATURE_MULTIPLE_S3_PROVIDERS_ENABLED = Configuration.get('FEATURE_MULTIPLE_S3_PROVIDERS_ENABLED');
// begin legacy
let awsConfig = {};
<<<<<<< HEAD
try {
	//	awsConfig = require(`../../../../config/secrets.${prodMode ? 'js' : 'json'}`).aws;
	/* eslint-disable global-require, no-unused-expressions */
	(NODE_ENV === ENVIRONMENTS.PRODUCTION)
		? awsConfig = require('../../../../config/secrets.js').aws
		: awsConfig = require('../../../../config/secrets.json').aws;
	/* eslint-enable global-require, no-unused-expressions */
} catch (e) {
	logger.warning('The AWS config couldn\'t be read');
=======
if (!FEATURE_MULTIPLE_S3_PROVIDERS_ENABLED) {
	try {
		//	awsConfig = require(`../../../../config/secrets.${prodMode ? 'js' : 'json'}`).aws;
		/* eslint-disable global-require, no-unused-expressions */
		(['production'].includes(process.env.NODE_ENV))
			? awsConfig = require('../../../../config/secrets.js').aws
			: awsConfig = require('../../../../config/secrets.json').aws;
		/* eslint-enable global-require, no-unused-expressions */
	} catch (e) {
		logger.warning('The AWS config couldn\'t be read');
	}
>>>>>>> 2e1c7dca
}
// end legacy

const createAWSObject = async (schoolId) => {
	const school = await schoolModel
		.findOne({ _id: schoolId })
		.populate('storageProvider')
		.select(['storageProvider'])
		.lean()
		.exec();

	if (school === null) throw new NotFound('School not found.');

	if (FEATURE_MULTIPLE_S3_PROVIDERS_ENABLED) {
		const S3_KEY = Configuration.get('S3_KEY');
		if (!school.storageProvider) {
			school.storageProvider = await chooseProvider(schoolId);
		}
		school.storageProvider.secretAccessKey = CryptoJS.AES.decrypt(school.storageProvider.secretAccessKey, S3_KEY)
			.toString(CryptoJS.enc.Utf8);

		return {
			s3: new aws.S3(getConfig(school.storageProvider)),
			bucket: `bucket-${schoolId}`,
		};
	}

	// begin legacy
	if (!awsConfig.endpointUrl) throw new Error('S3 integration is not configured on the server');
	const config = new aws.Config(awsConfig);
	config.endpoint = new aws.Endpoint(awsConfig.endpointUrl);

	return {
		s3: new aws.S3(config),
		bucket: `bucket-${schoolId}`,
	};
	// end legacy
};

/**
 * split files-list in files, that are in current directory, and the sub-directories
 * @param data is the files-list
 * @param _path the current directory, everything else is filtered
 */
const splitFilesAndDirectories = (_path, data) => {
	const path = removeLeadingSlash(_path);
	let files = [];
	const directories = [];

	data.forEach((entry) => {
		const relativePath = removeLeadingSlash(entry.key.replace(path, ''));
		const pathComponents = relativePath.split('/');

		if (pathComponents.length === 1) {
			files.push(entry);
		} else if (entry.name === '.scfake') { // prevent duplicates showing up by only considering .scfake
			const components = entry.key.split('/');
			const directoryName = components[components.length - 2]; // the component before '.scfake'
			directories.push({
				name: directoryName,
			});
		}
	});

	// remove .scfake fake file
	files = files.filter((f) => f.name !== '.scfake');

	return {
		files,
		directories,
	};
};

const getFileMetadata = (storageContext, awsObjects, bucketName, s3) => {
	const headObject = promisify(s3.headObject.bind(s3), s3);
	const getPath = (path) => {
		if (!path) {
			return '/';
		}

		let pathComponents = path.split('/');
		if (pathComponents[0] === '') pathComponents = pathComponents.slice(1); // omit leading slash
		// remove first and second directory from storageContext because it's just meta
		return `/${pathComponents.slice(2).join('/')}`;
	};

	const getFileName = (path) => {
		if (!path) {
			return '';
		}

		// a file's name is in the last part of the path
		const values = path.split('/');
		return values[values.length - 1];
	};
	awsObjects.forEach((e) => {
		e.Key = removeLeadingSlash(e.Key);
	});

	return Promise.all(awsObjects.map((object) => headObject({ Bucket: bucketName, Key: object.Key })
		.then((res) => ({
			key: object.Key,
			name: getFileName(object.Key),
			path: getPath(res.Metadata.path),
			lastModified: res.LastModified,
			size: res.ContentLength,
			type: res.ContentType,
			thumbnail: res.Metadata.thumbnail,
		}))))
		.then((data) => splitFilesAndDirectories(storageContext, data));
};

class AWSS3Strategy extends AbstractFileStorageStrategy {
	async create(schoolId) {
		if (!schoolId) {
			throw new BadRequest('No school id parameter given.');
		}

		const awsObject = await createAWSObject(schoolId);
		return new Promise((resolve, reject) => promisify(awsObject.s3.createBucket.bind(awsObject.s3), awsObject.s3)(
			{ Bucket: awsObject.bucket },
		).then((res) => {
			/* Sets the CORS configuration for a bucket. */
			awsObject.s3.putBucketCors({
				Bucket: awsObject.bucket,
				CORSConfiguration: {
					CORSRules: getCorsRules(),
				},
			}, (err) => {	// define and pass error handler
				if (err) {
					logger.warning(err);
				}
				reject(err);
			});
			resolve({
				message: 'Successfully created s3-bucket!',
				data: res,
				code: 200,
			});
		}).catch((err) => reject(new Error(err))));
	}

	createIfNotExists(awsObject) {
		return new Promise((resolve, reject) => {
			const params = {
				Bucket: awsObject.bucket,
			};
			awsObject.s3.headBucket(params, (err) => {
				if (err && err.statusCode === 404) {
					logger.info(`Bucket ${awsObject.bucket} does not exist - creating ... `);

					awsObject.s3.createBucket({ Bucket: awsObject.bucket }, (err) => {
						if (err) {
							reject(err);
						}

						logger.info(`Bucket ${awsObject.bucket} created ... `);
						awsObject.s3.putBucketCors({
							Bucket: awsObject.bucket,
							CORSConfiguration: {
								CORSRules: getCorsRules(),
							},
						},
						(err) => {
							if (err) {
								reject(err);
							}
							resolve(awsObject);
						});
					});

					return;
				}

				logger.info(`Bucket ${awsObject.bucket} does exist`);
				resolve(awsObject);
			});
		});
	}

	/** @DEPRECATED * */
	getFiles(userId, path) {
		logger.warning('@deprecated');
		if (!userId || !path) {
			return Promise.reject(new BadRequest('Missing parameters by getFiles.'));
		}
		return filePermissionHelper.checkPermissions(userId, path)
			.then((res) => UserModel.userModel.findById(userId).exec())
			.then((result) => {
				if (!result) {
					return new NotFound('User not found');
				}
				if (!result.schoolId) {
					return new GeneralError('school not set');
				}

<<<<<<< HEAD
				const awsObject = createAWSObject(result.schoolId);
				const params = {
					Bucket: awsObject.bucket,
					Prefix: path,
				};
				return promisify(awsObject.s3.listObjectsV2.bind(awsObject.s3), awsObject.s3)(params)
					.then((res) => Promise
						.resolve(getFileMetadata(path, res.Contents, awsObject.bucket, awsObject.s3)));
=======
				return createAWSObject(result.schoolId).then((awsObject) => {
					const params = {
						Bucket: awsObject.bucket,
						Prefix: path,
					};
					return promisify(awsObject.s3.listObjectsV2.bind(awsObject.s3), awsObject.s3)(params).then(
						(res) => Promise.resolve(getFileMetadata(path, res.Contents, awsObject.bucket, awsObject.s3)),
					);
				});
>>>>>>> 2e1c7dca
			});
	}

	copyFile(userId, oldPath, newPath, externalSchoolId) {
		if (!userId || !oldPath || !newPath) {
			return Promise.reject(new BadRequest('Missing parameters by copyFile.', { userId, oldPath, newPath }));
		}
		return UserModel.userModel.findById(userId).lean().exec()
			.then((result) => {
				if (!result || !result.schoolId) {
					return new NotFound('User not found');
				}

				return createAWSObject(result.schoolId).then((awsObject) => {
					// files can be copied to different schools
					const sourceBucket = `bucket-${externalSchoolId || result.schoolId}`;

					const params = {
						Bucket: awsObject.bucket, // destination bucket
						CopySource: `/${sourceBucket}/${encodeURIComponent(oldPath)}`, // full source path (with bucket)
						Key: newPath, // destination path
					};
					return promisify(awsObject.s3.copyObject.bind(awsObject.s3), awsObject.s3)(params);
				});
			})
			.catch((err) => {
				logger.warning(err);
				throw err;
			});
	}

	deleteFile(userId, filename) {
		if (!userId || !filename) {
			return Promise.reject(new BadRequest('Missing parameters by deleteFile.', { userId, filename }));
		}
		return UserModel.userModel.findById(userId).exec()
			.then((result) => {
				if (!result || !result.schoolId) {
					return new NotFound('User not found');
				}
				return createAWSObject(result.schoolId).then((awsObject) => {
					const params = {
						Bucket: awsObject.bucket,
						Delete: {
							Objects: [
								{
									Key: filename,
								},
							],
							Quiet: true,
						},
					};
					return promisify(awsObject.s3.deleteObjects.bind(awsObject.s3), awsObject.s3)(params);
				});
			});
	}

	generateSignedUrl({ userId, flatFileName, fileType }) {
		if (!userId || !flatFileName || !fileType) {
			return Promise.reject(
				new BadRequest('Missing parameters by generateSignedUrl.', { userId, flatFileName, fileType }),
			);
		}

		return UserModel.userModel.findById(userId).exec()
			.then((result) => {
				if (!result || !result.schoolId) {
					return new NotFound('User not found');
				}
				return createAWSObject(result.schoolId)
					.then((awsObject) => this.createIfNotExists(awsObject).then((safeAwsObject) => {
						const params = {
							Bucket: safeAwsObject.bucket,
							Key: flatFileName,
							Expires: 60,
							ContentType: fileType,
						};
						return promisify(
							safeAwsObject.s3.getSignedUrl.bind(safeAwsObject.s3),
							safeAwsObject.s3,
						)('putObject', params);
					}));
			})
	}

	getSignedUrl({
		userId, flatFileName, localFileName, download, action = 'getObject',
	}) {
		if (!userId || !flatFileName) {
			return Promise.reject(new BadRequest('Missing parameters by getSignedUrl.', { userId, flatFileName }));
		}

		return UserModel.userModel.findById(userId).lean().exec().then((result) => {
			if (!result || !result.schoolId) {
				return new NotFound('User not found');
			}

			return createAWSObject(result.schoolId).then((awsObject) => {
				const params = {
					Bucket: awsObject.bucket,
					Key: flatFileName,
					Expires: 60,
				};
				const getBoolean = (value) => value === true || value === 'true';
				if (getBoolean(download)) {
					params.ResponseContentDisposition = `attachment; filename = "${localFileName.replace('"', '')}"`;
				}
				return promisify(awsObject.s3.getSignedUrl.bind(awsObject.s3), awsObject.s3)(action, params);
			});
		});
	}

	/** ** @DEPRECATED *** */
	createDirectory(userId, path) {
		logger.warning('@deprecated');
		if (!userId || !path) {
			return Promise.reject(new BadRequest('Missing parameters by createDirectory'));
		}
		return filePermissionHelper.checkPermissions(userId, path)
			.then((res) => {
				// eslint-disable-next-line no-param-reassign
				if (path[0] === '/') path = path.substring(1);
				return UserModel.userModel.findById(userId).exec().then((result) => {
					if (!result || !result.schoolId) {
						return new NotFound('User not found');
					}

					return createAWSObject(result.schoolId).then((awsObject) => {
						const fileStream = fs.createReadStream(pathUtil.join(__dirname, '..', 'resources', '.scfake'));
						const params = {
							Bucket: awsObject.bucket,
							Key: `${path}/.scfake`,
							Body: fileStream,
							Metadata: {
								path,
								name: '.scfake',
							},
						};

						return promisify(awsObject.s3.putObject.bind(awsObject.s3), awsObject.s3)(params);
					});
				});
			});
	}

	/** ** @DEPRECATED *** */
	deleteDirectory(userId, path) {
		logger.warning('@deprecated');
		if (!userId || !path) {
			return Promise.reject(new BadRequest('Missing parameters by deleteDirectory.'));
		}
		return filePermissionHelper.checkPermissions(userId, path)
			.then((res) => UserModel.userModel.findById(userId).exec())
			.then((result) => {
				if (!result || !result.schoolId) {
					return new NotFound('User not found');
				}
				return createAWSObject(result.schoolId).then((awsObject) => {
					const params = {
						Bucket: awsObject.bucket,
						Prefix: removeLeadingSlash(path),
					};
					return this.deleteAllInDirectory(awsObject, params);
				});
			});
	}

	/** ** @DEPRECATED *** */
	deleteAllInDirectory(awsObject, params) {
		logger.warning('@deprecated');
		return promisify(awsObject.s3.listObjectsV2.bind(awsObject.s3), awsObject.s3)(params)
			.then((data) => {
				// there should always be at least the .scfake file
				if (data.Contents.length === 0) {
					throw new Error(`Invalid Prefix ${params.Prefix}`);
				}

				const deleteParams = { Bucket: params.Bucket, Delete: {} };
				deleteParams.Delete.Objects = data.Contents.map((c) => ({ Key: c.Key }));

				return promisify(awsObject.s3.deleteObjects.bind(awsObject.s3), awsObject.s3)(deleteParams);
			})
			.then((deletionData) => {
				// AWS S3 returns only 1000 items at once
				if (deletionData.Deleted.length === 1000) return this.deleteAllInDirectory(awsObject, params);
				return Promise.resolve(deletionData);
			});
	}
}

module.exports = AWSS3Strategy;<|MERGE_RESOLUTION|>--- conflicted
+++ resolved
@@ -13,8 +13,6 @@
 const { removeLeadingSlash } = require('../utils/filePathHelper');
 const { NODE_ENV, ENVIRONMENTS } = require('../../../../config/globals');
 
-<<<<<<< HEAD
-=======
 const AbstractFileStorageStrategy = require('./interface.js');
 
 const getCorsRules = () => ([{
@@ -75,7 +73,6 @@
 	logger.warning(provider);
 
 	if (session) await session.commitTransaction();
->>>>>>> 2e1c7dca
 
 	return provider;
 };
@@ -83,7 +80,7 @@
 const FEATURE_MULTIPLE_S3_PROVIDERS_ENABLED = Configuration.get('FEATURE_MULTIPLE_S3_PROVIDERS_ENABLED');
 // begin legacy
 let awsConfig = {};
-<<<<<<< HEAD
+if (!FEATURE_MULTIPLE_S3_PROVIDERS_ENABLED) {
 try {
 	//	awsConfig = require(`../../../../config/secrets.${prodMode ? 'js' : 'json'}`).aws;
 	/* eslint-disable global-require, no-unused-expressions */
@@ -93,19 +90,7 @@
 	/* eslint-enable global-require, no-unused-expressions */
 } catch (e) {
 	logger.warning('The AWS config couldn\'t be read');
-=======
-if (!FEATURE_MULTIPLE_S3_PROVIDERS_ENABLED) {
-	try {
-		//	awsConfig = require(`../../../../config/secrets.${prodMode ? 'js' : 'json'}`).aws;
-		/* eslint-disable global-require, no-unused-expressions */
-		(['production'].includes(process.env.NODE_ENV))
-			? awsConfig = require('../../../../config/secrets.js').aws
-			: awsConfig = require('../../../../config/secrets.json').aws;
-		/* eslint-enable global-require, no-unused-expressions */
-	} catch (e) {
-		logger.warning('The AWS config couldn\'t be read');
-	}
->>>>>>> 2e1c7dca
+	}
 }
 // end legacy
 
@@ -302,16 +287,6 @@
 					return new GeneralError('school not set');
 				}
 
-<<<<<<< HEAD
-				const awsObject = createAWSObject(result.schoolId);
-				const params = {
-					Bucket: awsObject.bucket,
-					Prefix: path,
-				};
-				return promisify(awsObject.s3.listObjectsV2.bind(awsObject.s3), awsObject.s3)(params)
-					.then((res) => Promise
-						.resolve(getFileMetadata(path, res.Contents, awsObject.bucket, awsObject.s3)));
-=======
 				return createAWSObject(result.schoolId).then((awsObject) => {
 					const params = {
 						Bucket: awsObject.bucket,
@@ -321,7 +296,6 @@
 						(res) => Promise.resolve(getFileMetadata(path, res.Contents, awsObject.bucket, awsObject.s3)),
 					);
 				});
->>>>>>> 2e1c7dca
 			});
 	}
 
