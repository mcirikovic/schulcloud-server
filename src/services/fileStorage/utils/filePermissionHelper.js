const logger = require('../../../logger');

const { FileModel } = require('../model');
const { userModel } = require('../../user/model');
const RoleModel = require('../../role/model');
const { sortRoles } = require('../../role/utils/rolesHelper');
const { submissionModel: Submission, homeworkModel: Homework } = require('../../homework/model');
const { Equal: EqualIds } = require('../../../helper/compare').ObjectId;

const getFile = (id) => FileModel
	.findOne({ _id: id })
	.populate('owner')
	.lean()
	.exec();

const checkTeamPermission = async ({ user, file, permission }) => {
	let teamRoles;
	let sortedTeamRoles;
	const roleIndex = {};

	try {
		teamRoles = await RoleModel.find({ name: /^team/ }).lean().exec();
		teamRoles.forEach((role) => { roleIndex[role._id] = role; });
		sortedTeamRoles = sortRoles(teamRoles);
	} catch (error) {
		logger.error(error);
		return Promise.reject();
	}

	return new Promise((resolve, reject) => {
		const { role } = user;
		const { permissions } = file;
		let rolePermissions;

		let rolesToTest = [role];
		while (rolesToTest.length > 0 && rolePermissions === undefined) {
			const roleId = rolesToTest.pop().toString();
			rolePermissions = permissions.find((perm) => EqualIds(perm.refId, roleId));
			rolesToTest = rolesToTest.concat(roleIndex[roleId].roles || []);
		}

		const { role: creatorRole } = file.owner.userIds
			.find((_) => EqualIds(_.userId, file.permissions[0].refId));

		const findRole = (roleId) => (roles) => roles
			.findIndex((r) => EqualIds(r._id, roleId)) > -1;

		const userPos = sortedTeamRoles.findIndex(findRole(role));
		const creatorPos = sortedTeamRoles.findIndex(findRole(creatorRole));

		if (userPos > creatorPos || rolePermissions[permission]) {
			resolve(true);
		}
		reject();
	});
};

const checkMemberStatus = ({ file, user }) => {
	const { owner: { userIds, teacherIds, substitutionIds } } = file;
	const finder = (obj) => user.equals(obj.userId || obj);

	return [userIds, teacherIds, substitutionIds]
		.reduce((result, list) => result || (list && list.find(finder)), false);
};

const checkPermissions = (permission) => async (user, file) => {
	const fileObject = await getFile(file);
	if (fileObject === undefined || fileObject === null) {
		throw new Error('File does not exist.', { user, file, permission });
	}
	const {
		permissions,
		refOwnerModel,
		owner: { _id: owner },
	} = fileObject;

	// return always true for owner of file
	if (EqualIds(user, owner)) {
		return Promise.resolve(true);
	}

	const userPermissions = permissions
		.find((perm) => perm.refId && perm.refId.toString() === user.toString());

	if (userPermissions && userPermissions[permission]) {
		return Promise.resolve(true);
	}

	const submission = await Submission.findOne({ fileIds: fileObject._id }).lean().exec();
	if (refOwnerModel === 'course' || submission) {
		const userObject = await userModel.findOne({ _id: user }).populate('roles').lean().exec();
		const isStudent = userObject.roles.find((role) => role.name === 'student');
		let courseFile = fileObject;
		if (submission) {
			const homework = await Homework.findOne({ _id: submission.homeworkId }).populate('courseId').lean().exec();
			courseFile = { ...fileObject, owner: homework.courseId || {} };
		}
		const isMember = checkMemberStatus({ file: courseFile, user });
		if (isMember) {
			if (isStudent) {
				const rolePermissions = permissions.find(
					(perm) => perm.refId && EqualIds(perm.refId, isStudent._id),
				);
				return rolePermissions[permission] ? Promise.resolve(true) : Promise.reject();
			}
			return Promise.resolve(true);
		}
		return Promise.reject();
	}

	const isMember = checkMemberStatus({ file: fileObject, user });
<<<<<<< HEAD
	const userPermissions = permissions
		.find((perm) => perm.refId && EqualIds(perm.refId, user));

=======
>>>>>>> 2c55b273
	// User is no member of team or course
	// and file has no explicit user permissions (sharednetz files)
	if (!isMember && !userPermissions) {
		return Promise.reject();
	}

	return checkTeamPermission({
		permission,
		file: fileObject,
		user: isMember,
	});
};

module.exports = {
	checkPermissions,
	canWrite: checkPermissions('write'),
	canRead: checkPermissions('read'),
	canCreate: checkPermissions('create'),
	canDelete: checkPermissions('delete'),
};<|MERGE_RESOLUTION|>--- conflicted
+++ resolved
@@ -109,12 +109,7 @@
 	}
 
 	const isMember = checkMemberStatus({ file: fileObject, user });
-<<<<<<< HEAD
-	const userPermissions = permissions
-		.find((perm) => perm.refId && EqualIds(perm.refId, user));
 
-=======
->>>>>>> 2c55b273
 	// User is no member of team or course
 	// and file has no explicit user permissions (sharednetz files)
 	if (!isMember && !userPermissions) {
