--- conflicted
+++ resolved
@@ -56,36 +56,6 @@
 	return hook;
 };
 
-<<<<<<< HEAD
-const feedback = () => {
-	return (hook) => {
-		const data = hook.data || {};
-		if (data.type === 'contactAdmin') {
-			globalHooks.sendEmail(hook, {
-				subject: 'Ein Problem wurde gemeldet.',
-				roles: ['helpdesk', 'administrator'],
-				content: {
-					text: createInfoText(
-						(hook.params.account || {}).username || 'nouser', data,
-					),
-				},
-			});
-			// TODO: NOTIFICATION SERVICE
-		} else {
-			globalHooks.sendEmail(hook, {
-				subject: data.title || data.subject || 'nosubject',
-				emails: ['ticketsystem@schul-cloud.org'],
-				content: {
-					text: createFeedbackText(
-						(hook.params.account || {}).username || 'nouser',
-						data,
-					),
-				},
-			});
-		}
-		return Promise.resolve(hook);
-	};
-=======
 const feedback = () => (hook) => {
 	const data = hook.data || {};
 	if (data.type === 'contactAdmin') {
@@ -112,7 +82,6 @@
 		});
 	}
 	return Promise.resolve(hook);
->>>>>>> f29613f4
 };
 
 exports.before = {
