--- conflicted
+++ resolved
@@ -118,13 +118,8 @@
 					equalIds(copy._id, submission.homeworkId)
 					&& submission.teamMembers
 					&& (
-<<<<<<< HEAD
-						submission.teamMembers.some((memeber) => equalIds(hook.params.account.userId, memeber))
+						submission.teamMembers.some((member) => equalIds(hook.params.account.userId, member))
 						|| equalIds(hook.params.account.userId, submission.studentId)
-=======
-						s.teamMembers.some((member) => equalIds(hook.params.account.userId, member))
-						|| equalIds(hook.params.account.userId, s.studentId)
->>>>>>> c6a00df6
 					)
 				));
 				const submissionWithGrade = filteredSubmission.filter((submission) => submission.grade);
