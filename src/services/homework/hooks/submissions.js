--- conflicted
+++ resolved
@@ -240,7 +240,6 @@
 const hasDeletePermission = (context) => {
 	if (context.data.isTeamMember) {
 		return Promise.resolve(context);
-<<<<<<< HEAD
 	}
 	return Promise.reject(new Forbidden());
 };
@@ -266,20 +265,22 @@
 			return submission;
 		}
 
-		const courseService = context.app.service('/courses');
-		const course = await courseService.get(homework.courseId);
-		const teacherIds = course.teacherIds.map((t) => t.toString());
-		const substitutionIds = (course.substitutionIds || []).map((s) => s.toString())
-
-		// user is course or substitution teacher
-		if (teacherIds.includes(currentUserId) || substitutionIds.includes(currentUserId)) {
-			return submission;
-		}
-
-		// user is course student and submissions are public
-		const courseStudentIds = course.userIds.map((u) => u.toString());
-		if (courseStudentIds.includes(currentUserId) && homework.publicSubmissions) {
-			return submission;
+		if (homework.courseId) {
+			const courseService = context.app.service('/courses');
+			const course = await courseService.get(homework.courseId);
+			const teacherIds = course.teacherIds.map((t) => t.toString());
+			const substitutionIds = (course.substitutionIds || []).map((s) => s.toString())
+
+			// user is course or substitution teacher
+			if (teacherIds.includes(currentUserId) || substitutionIds.includes(currentUserId)) {
+				return submission;
+			}
+
+			// user is course student and submissions are public
+			const courseStudentIds = course.userIds.map((u) => u.toString());
+			if (courseStudentIds.includes(currentUserId) && homework.publicSubmissions) {
+				return submission;
+			}
 		}
 
 		// user is part of a courseGroup
@@ -306,75 +307,6 @@
 	if (hasViewPermissionResult) {
 		return context;
 	}
-=======
-	}
-	return Promise.reject(new Forbidden());
-};
-
-const hasViewPermission = async (context, submission, currentUserId) => {
-	// user is submitter
-	const submissionUserId = submission.studentId.toString();
-	if (equalIds(submission.studentId, currentUserId)) {
-		return submission;
-	}
-
-	// user is team member (should only be available if team work for this homework is enabled)
-	const teamMemberIds = submission.teamMembers ? submission.teamMembers.map((m) => m.toString()) : [];
-	if (teamMemberIds.includes(currentUserId)) {
-		return submission;
-	}
-
-	try {
-		const homeworkService = context.app.service('/homework');
-		const homework = await homeworkService.get(submission.homeworkId);
-		// is private teacher homework
-		if (equalIds(homework.teacherId, currentUserId)) {
-			return submission;
-		}
-
-		if (homework.courseId) {
-			const courseService = context.app.service('/courses');
-			const course = await courseService.get(homework.courseId);
-			const teacherIds = course.teacherIds.map((t) => t.toString());
-			const substitutionIds = (course.substitutionIds || []).map((s) => s.toString())
-
-			// user is course or substitution teacher
-			if (teacherIds.includes(currentUserId) || substitutionIds.includes(currentUserId)) {
-				return submission;
-			}
-
-			// user is course student and submissions are public
-			const courseStudentIds = course.userIds.map((u) => u.toString());
-			if (courseStudentIds.includes(currentUserId) && homework.publicSubmissions) {
-				return submission;
-			}
-		}
-
-		// user is part of a courseGroup
-		if (submission.courseGroupId) {
-			const courseGroupService = context.app.service('/courseGroups');
-			const courseGroup = await courseGroupService.get(submission.courseGroupId);
-			const courseGroupStudents = courseGroup.userIds.map((u) => u.toString());
-			if (courseGroupStudents.includes(currentUserId)) {
-				return submission;
-			}
-		}
-	} catch (err) {
-		return Promise.reject(new GeneralError({ message: "can't reach homework service" }));
-	}
-
-	// user is someone else and not authorized
-	return Promise.resolve();
-};
-
-const checkGetSubmissionViewPermission = async (context) => {
-	const currentUserId = context.params.account.userId;
-
-	const hasViewPermissionResult = await hasViewPermission(context, context.result, currentUserId);
-	if (hasViewPermissionResult) {
-		return context;
-	}
->>>>>>> 812fb1c5
 	// user is someone else and not authorized
 	throw new Forbidden();
 };
