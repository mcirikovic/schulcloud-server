--- conflicted
+++ resolved
@@ -5,38 +5,6 @@
 const globalHooks = require('../../../hooks');
 const { equal: equalIds } = require('../../../helper/compare').ObjectId;
 
-<<<<<<< HEAD
-const filterRequestedSubmissions = (hook) => {
-// if no db query was given, try to slim down/restrict db request
-	if (Object.keys(hook.params.query).length === 0) {
-		// if user is given
-		// TODO: what if hook.params.account is not set?
-		if (hook.params.account) {
-			const userService = hook.app.service('users');
-			return userService.find({
-				query: {
-					_id: hook.params.account.userId,
-					$populate: ['roles'],
-				},
-			}).then((res) => {
-				const user = res.data[0];
-				user.roles.map((role) => {
-					// admin/superhero/teacher/demoteacher - retrieve all submissions of users school
-					if ((role.permissions || []).includes('SUBMISSIONS_SCHOOL_VIEW')) {
-						hook.params.query.$or = [
-							{ schoolId: user.schoolId },
-						];
-					} else {
-						// helpdesk/student/demostudent - only get users submissions
-						// helpdesk will get no submissions obviously - is that okay?
-						hook.params.query.$or = [
-							{ studentId: user._id },
-						];
-					}
-				});
-			}).catch(() => Promise.reject(new errors.GeneralError({ message: "[500 INTERNAL ERROR] - can't reach users service" })));
-		}
-=======
 const filterRequestedSubmissions = async (hook) => {
 	const hasSchoolView = await globalHooks.hasPermissionNoHook(
 		hook, hook.params.account.userId, 'SUBMISSIONS_SCHOOL_VIEW',
@@ -44,7 +12,6 @@
 	if (!hasSchoolView) {
 		// todo: see team submissions
 		hook.params.query.studentId = hook.params.account.userId;
->>>>>>> 650e5faa
 	}
 	return hook;
 };
