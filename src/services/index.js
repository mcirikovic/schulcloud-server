--- conflicted
+++ resolved
@@ -24,11 +24,8 @@
 const helpdesk = require('./helpdesk');
 const statistic = require('./statistic');
 const socket = require('./socket');
-<<<<<<< HEAD
 const pseudonym = require("./pseudonym");
-=======
 const consent = require('./consent');
->>>>>>> f15ead27
 
 const mongoose = require('mongoose');
 
@@ -61,11 +58,7 @@
 	app.configure(releases);
 	app.configure(helpdesk);
 	app.configure(statistic);
-<<<<<<< HEAD
 	app.configure(socket);
 	app.configure(pseudonym);
-=======
-    app.configure(socket);
-    app.configure(consent);
->>>>>>> f15ead27
+  app.configure(consent);
 };