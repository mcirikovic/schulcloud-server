--- conflicted
+++ resolved
@@ -109,8 +109,7 @@
          * @return {Promise} resolves if successfully disconnected, otherwise
          * rejects with error
          */
-<<<<<<< HEAD
-		_disconnect(config) {
+		disconnect(config) {
 			return new Promise((resolve, reject) => {
 				if (!(config && config._id)) {
 					reject(new errors.BadRequest('Invalid config object'));
@@ -122,14 +121,6 @@
 					resolve();
 				});
 			});
-=======
-		disconnect(config) {
-			return this._getClient(config)
-				.then((client) => client.unbind((err) => {
-					if (err) return Promise.reject(err);
-					return Promise.resolve();
-				}));
->>>>>>> 6778169c
 		}
 
 		/**
