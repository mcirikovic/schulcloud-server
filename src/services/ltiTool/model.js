<<<<<<< HEAD
const mongoose = require('mongoose');

const { Schema } = mongoose;

const roles = ['Learner', 'Instructor', 'ContentDeveloper', 'Administrator', 'Mentor', 'TeachingAssistant'];
=======
// model.js - A mongoose model
// https://www.edu-apps.org/code.html - LTI Parameters
// See http://mongoosejs.com/docs/models.html
// for more of what you can do here.

const mongoose = require('mongoose');

const { Schema } = mongoose;
>>>>>>> 7fe0d61c

const ltiTool = new Schema({
	name: { type: String },
	url: { type: String, required: true },
	key: { type: String, required: true },
	secret: { type: String, required: true },
	logo_url: { type: String },
	lti_message_type: { type: String, required: true },
	lti_version: { type: String, required: true },
	resource_link_id: { type: String, required: true },
<<<<<<< HEAD
	roles: { type: [{ type: String, enum: roles }] },
=======
	roles: { type: [{ type: String, enum: ['Learner', 'Instructor', 'ContentDeveloper', 'Administrator', 'Mentor', 'TeachingAssistant'] }] },
>>>>>>> 7fe0d61c
	privacy_permission: { type: String, enum: ['anonymous', 'e-mail', 'name', 'public'], default: 'anonymous' },
	customs: { type: [{ key: { type: String }, value: { type: String } }] },
	isTemplate: { type: Boolean },
	isLocal: { type: Boolean },
	createdAt: { type: Date, default: Date.now },
	updatedAt: { type: Date, default: Date.now },
	originTool: { type: Schema.Types.ObjectId, ref: 'ltiTool' },
<<<<<<< HEAD
	oAuthClientId: { type: String },
	useIframePseudonym: { type: Boolean },
=======
>>>>>>> 7fe0d61c
});

const ltiToolModel = mongoose.model('ltiTool', ltiTool);

module.exports = ltiToolModel;<|MERGE_RESOLUTION|>--- conflicted
+++ resolved
@@ -1,10 +1,3 @@
-<<<<<<< HEAD
-const mongoose = require('mongoose');
-
-const { Schema } = mongoose;
-
-const roles = ['Learner', 'Instructor', 'ContentDeveloper', 'Administrator', 'Mentor', 'TeachingAssistant'];
-=======
 // model.js - A mongoose model
 // https://www.edu-apps.org/code.html - LTI Parameters
 // See http://mongoosejs.com/docs/models.html
@@ -13,7 +6,6 @@
 const mongoose = require('mongoose');
 
 const { Schema } = mongoose;
->>>>>>> 7fe0d61c
 
 const ltiTool = new Schema({
 	name: { type: String },
@@ -24,11 +16,7 @@
 	lti_message_type: { type: String, required: true },
 	lti_version: { type: String, required: true },
 	resource_link_id: { type: String, required: true },
-<<<<<<< HEAD
-	roles: { type: [{ type: String, enum: roles }] },
-=======
 	roles: { type: [{ type: String, enum: ['Learner', 'Instructor', 'ContentDeveloper', 'Administrator', 'Mentor', 'TeachingAssistant'] }] },
->>>>>>> 7fe0d61c
 	privacy_permission: { type: String, enum: ['anonymous', 'e-mail', 'name', 'public'], default: 'anonymous' },
 	customs: { type: [{ key: { type: String }, value: { type: String } }] },
 	isTemplate: { type: Boolean },
@@ -36,11 +24,8 @@
 	createdAt: { type: Date, default: Date.now },
 	updatedAt: { type: Date, default: Date.now },
 	originTool: { type: Schema.Types.ObjectId, ref: 'ltiTool' },
-<<<<<<< HEAD
 	oAuthClientId: { type: String },
 	useIframePseudonym: { type: Boolean },
-=======
->>>>>>> 7fe0d61c
 });
 
 const ltiToolModel = mongoose.model('ltiTool', ltiTool);
