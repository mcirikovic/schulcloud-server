const service = require('feathers-mongoose');
const { Forbidden, NotFound } = require('@feathersjs/errors');
const logger = require('winston');
const { newsModel, newsHistoryModel } = require('./model');
const hooks = require('./hooks');
const newsModelHooks = require('./hooks/newsModel.hooks');
const { flatten, paginate, sort } = require('../../utils/array');

const NEWS_PERMISSIONS = {
	NEWS_VIEW: 'view',
	NEWS_EDIT: 'edit',
};

class NewsService {
	setup(app) {
		this.app = app;
	}


	async getPermissions(userId, dataItem) {
		// scope case: user role in scope must have given permission
		if (dataItem.target && dataItem.targetModel) {
			const scope = this.app.service(`${dataItem.targetModel}/:scopeId/userPermissions/`);
			const params = { route: { scopeId: dataItem.target.toString() } };
			const scopePermissions = await scope.get(userId, params);
			return scopePermissions;
		}

		// default school case: dataItem and users schoolId must match and user permission must exist
		return this.getSchoolPermissions(userId, dataItem.schoolId);
	}

	/**
		 * Checks scoped permission for a user and given news.
		 * @param {BsonId|String} userId
		 * @param {String} permission
		 * @param {BsonId|String} targetId (optional) news target (scope) id. Only valid with targetModel.
		 * @param {String} targetModel (optional) news target (scope) model. Only valid with target.
		 * @returns {Promise<Boolean>} Promise that resolves to true/false
		 * @example
		 * await hasPermission(user._id, 'NEWS_VIEW') => true
		 * await hasPermission(user._id, 'NEWS_CREATE', team._id, 'teams') => false
		 * @memberof NewsService
		 */
	async hasPermission(userId, permission, news) {
		if (!news) {
			// maybe, use hasSchoolPermission instead...
			return false;
		}
		const permissions = await this.getPermissions(userId, news);
		return permissions.includes(permission);
	}

	/**
	 * Tests if a user with given userId has a (global) permission within a school-/scope/.
	 * @param {*} userId
	 * @param {*} schoolId
	 * @param {*} permission
	 * @returns {boolean}
	 */
	async getSchoolPermissions(userId, schoolId) {
		// test user exists
		const user = await this.app.service('users').get(userId);
		if (user == null) return false;

		// test user is school member
		const sameSchool = schoolId.toString() === user.schoolId.toString();
		if (!sameSchool) return false;

		// finally, test user has permission
		return user.permissions;
	}

	async hasSchoolPermission(userId, schoolId, permision) {
		const permissions = await this.getSchoolPermissions(userId, schoolId);
		return permissions.includes(permision);
	}

	/**
	 * Throw an error if the user is not allowed to perform the given operation
	 * @param {News} news news item (required: {schoolId}, optional: {target, targetModel})
	 * @param {Object} { userId, schoolId }
	 * @param {String} permission permision to check
	 * @returns undefined
	 * @example
	 * await authorize(news, params.account, 'NEWS_VIEW') => undefined
	 * await authorize(news, params.account, 'NEWS_CREATE') => (throws Forbidden)
	 * @memberof NewsService
	 */
	async authorize(news = {}, userId, permission) {
		const authorized = await this.hasPermission(userId, permission, news);
		if (!authorized) {
			throw new Forbidden('Not authorized.');
		}
	}

	async getDataItemPermissions(dataItem, userId, permissions) {
		const retValue = [];
		const itemPermissions = await this.getPermissions(userId, dataItem);
		for (const key of Object.keys(permissions)) {
			if (itemPermissions.includes(key)
				&& !retValue.includes(permissions[key])) {
				retValue.push(permissions[key]);
			}
		}
		return retValue;
	}

	checkExistence(news, query) {
		if (!news) {
			logger.error(`Cannot find news item with query "${query}" => "${news}"`);
			throw new NotFound('News item does not exist.');
		}
	}

	/**
	 * Returns all school news the user is allowed to see.
	 * @param {Object} { userId, schoolId } -- The user's Id and schoolId
	 * @returns Array<News Document>
	 * @memberof NewsService
	 */
<<<<<<< HEAD
	findSchoolNews({ userId, schoolId }) {
		return this.hasSchoolPermission(userId, schoolId, 'NEWS_VIEW')
			.then((hasPermission) => {
				if (!hasPermission) {
					return [];
				}
				const query = { schoolId, target: { $exists: false } };
				return this.app.service('newsModel').find({ query, paginate: false });
			}).then(news => Promise.all(news.map(async n => ({
				...n,
				permissions: await this.getDataItemPermissions(n, userId, NEWS_PERMISSIONS),
			}))))
			.catch((err) => {
				logger.error('Cannot find school news', err);
				return [];
			});
=======
	async findSchoolNews({ userId, schoolId }) {
		const hasPermission = await this.hasPermission(userId, 'NEWS_VIEW');
		if (!hasPermission) {
			return [];
		}
		const query = { schoolId, target: { $exists: false } };
		const news = await this.app.service('newsModel').find({ query, paginate: false });
		return news.map(async n => ({
			...n,
			permissions: await this.getPermissions(n, { userId, schoolId }, NEWS_PERMISSIONS),
		}));
>>>>>>> c3a2d67f
	}

	/**
	 * Returns scoped news the user is allowed to see
	 *
	 * @param {BsonId|String} userId the user's Id
	 * @param {BsonId|String} target (optional) Id of the news target (course, team, etc.)
	 * @returns Array<News Document>
	 * @memberof NewsService
	 */
	async findScopedNews(userId, target) {
		const scopes = await newsModel.distinct('targetModel');
		const ops = scopes.map(async (scope) => {
			// For each possible target model, find all targets the user has NEWS_VIEW permissions in.
			const scopeListService = this.app.service(`/users/:scopeId/${scope}`);
			if (scopeListService === undefined) {
				throw new Error(`Missing ScopeListService for scope "${scope}".`);
			}
			let scopeItems = await scopeListService.find({
				route: { scopeId: userId.toString() },
				query: { permissions: ['NEWS_VIEW'] },
			});
			if (target) {
				// if a target id is given, only return news from this target
				scopeItems = scopeItems.filter(i => i._id.toString() === target.toString());
			}
			return Promise.all(scopeItems.map(async (item) => {
				const query = {
					targetModel: scope,
					target: item._id,
					$populate: target,
				};
				const news = await this.app.service('newsModel').find({ query, paginate: false });
				// Manually populate the target (current API requires this):
				return Promise.all(news.map(async n => ({
					...n,
					target: await this.app.service(scope).get(n.target),
					permissions: await this.getDataItemPermissions(n, userId, NEWS_PERMISSIONS),
				})));
			}));
		});
		const results = await Promise.all(ops);
		return flatten(results);
	}

	/**
	 * Create a copy of the original news if it is edited
	 * @param {News} oldItem
	 * @returns {Promise<NewsHistory>} the created news history document
	 * @memberof NewsService
	 * @static
	 */
	static createHistoryEntry(oldItem) {
		const historyEntry = {
			title: oldItem.title,
			content: oldItem.content,
			displayAt: oldItem.displayAt,
			creatorId: oldItem.updaterId ? oldItem.updaterId : oldItem.creatorId,
			parentId: oldItem._id,
		};
		return newsHistoryModel.create(historyEntry);
	}

	/**
	 * GET /news/{id}
	 * Returns the news item specified by id
	 * @param {BsonId|String} id
	 * @param {Object} params
	 * @returns one news item
	 * @throws {Forbidden} if not authorized
	 * @throws {NotFound} if the id does not belong to a news object
	 * @memberof NewsService
	 */
	async get(id, params) {
		const news = await this.app.service('newsModel').get(id);
		this.checkExistence(news, id);
		await this.authorize(news, params.account.userId, 'NEWS_VIEW');
		news.permissions = await this.getDataItemPermissions(news, params.account.userId, NEWS_PERMISSIONS);
		return news;
	}

	/**
	 * GET /news/
	 * Returns all news the user can see.
	 * @param {Object} params
	 * @returns paginated array of news items
	 * @memberof NewsService
	 */
	async find(params) {
		let news = [];
		const scoped = params.query && params.query.target;
		if (scoped) {
			news = news.concat(await this.findScopedNews(params.account.userId, params.query.target));
		} else {
			news = news.concat(await this.findSchoolNews(params.account));
			news = news.concat(await this.findScopedNews(params.account.userId));
		}
		if (params.query) {
			news = sort(news, params.query.$sort);
		}
		// paginate by default, but let $paginate=false through
		news = paginate(news, { $paginate: true, ...params.query });
		return Promise.resolve(news);
	}

	/**
	 * POST /news/
	 * Creates a news item
	 * @param {Object} data @see NewsModel
	 * @param {Object} params
	 * @returns {News} the created news object
	 * @throws {Forbidden} if not authorized
	 * @memberof NewsService
	 */
	async create(data, params) {
		await this.authorize(data, params.account.userId, 'NEWS_CREATE');
		return this.app.service('newsModel').create(data);
	}

	/**
	 * DELETE /news/{id}
	 * Deletes a single news item.
	 * @param {BsonId|String} id The news item's Id
	 * @param {Object} params Note that params.query won't work here
	 * @returns {News} the deleted news item
	 * @throws {Forbidden} if not authorized
	 * @throws {NotFound} if the id does not belong to a news object
	 * @memberof NewsService
	 */
	async remove(id, params) {
		const news = await this.app.service('newsModel').get(id);
		this.checkExistence(news, id);
		await this.authorize(news, params.account.userId, 'NEWS_CREATE');
		await this.app.service('newsModel').remove(id);
		return news;
	}

	/**
	 * PUT /news/{id}
	 * Replaces a single news item
	 * @param {BsonId|String} id The news item's Id
	 * @param {News} data updated news item
	 * @param {Object} params Feathers request params (note that using params.query won't work here)
	 * @returns {News} updated news item
	 * @throws {Forbidden} if not authorized
	 * @throws {NotFound} if the id does not belong to a news object
	 * @memberof NewsService
	 */
	async update(id, data, params) {
		const news = await this.app.service('newsModel').get(id);
		this.checkExistence(news, id);
		await this.authorize(news, params.account.userId, 'NEWS_EDIT');
		const updatedNews = await this.app.service('newsModel').update(id, data);
		await NewsService.createHistoryEntry(news);
		return updatedNews;
	}

	/**
	 * PATCH /news/{id}
	 * Patches a single news item
	 * @param {BsonId|String} id The news item's Id
	 * @param {Object} data object containing updated news item attributes
	 * @param {Object} params Feathers request params (note that using params.query won't work here)
	 * @returns {News} patched news item
	 * @throws {Forbidden} if not authorized
	 * @throws {NotFound} if the id does not belong to a news object
	 * @memberof NewsService
	 */
	async patch(id, data, params) {
		const news = await this.app.service('newsModel').get(id);
		this.checkExistence(news, id);
		await this.authorize(news, params.account.userId, 'NEWS_EDIT');
		const patchedNews = await this.app.service('newsModel').patch(id, data);
		await NewsService.createHistoryEntry(news);
		return patchedNews;
	}
}

module.exports = function news() {
	const app = this;

	// use /news to access a user's news
	app.use('/news', new NewsService());
	app.service('news').hooks(hooks);

	// use /newsModel to directly access the model from other services
	// (external requests are blocked)
	app.use('/newsModel', service({
		Model: newsModel,
		lean: true,
		paginate: {
			default: 25,
		},
	}));
	app.service('/newsModel').hooks(newsModelHooks);
};<|MERGE_RESOLUTION|>--- conflicted
+++ resolved
@@ -119,7 +119,6 @@
 	 * @returns Array<News Document>
 	 * @memberof NewsService
 	 */
-<<<<<<< HEAD
 	findSchoolNews({ userId, schoolId }) {
 		return this.hasSchoolPermission(userId, schoolId, 'NEWS_VIEW')
 			.then((hasPermission) => {
@@ -136,19 +135,6 @@
 				logger.error('Cannot find school news', err);
 				return [];
 			});
-=======
-	async findSchoolNews({ userId, schoolId }) {
-		const hasPermission = await this.hasPermission(userId, 'NEWS_VIEW');
-		if (!hasPermission) {
-			return [];
-		}
-		const query = { schoolId, target: { $exists: false } };
-		const news = await this.app.service('newsModel').find({ query, paginate: false });
-		return news.map(async n => ({
-			...n,
-			permissions: await this.getPermissions(n, { userId, schoolId }, NEWS_PERMISSIONS),
-		}));
->>>>>>> c3a2d67f
 	}
 
 	/**
