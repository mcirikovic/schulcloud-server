<<<<<<< HEAD

=======
>>>>>>> 8fa97068
const service = require('feathers-mongoose');
const Pseudonym = require('./model');
const hooks = require('./hooks');

module.exports = function pseudonym() {
	const app = this;
	const options = {
		Model: Pseudonym,
		paginate: {
			default: 1000,
			max: 1000,
		},
	};

	app.use('/pseudonym', service(options));

	const pseudonymService = app.service('/pseudonym');
	pseudonymService.hooks(hooks);
};<|MERGE_RESOLUTION|>--- conflicted
+++ resolved
@@ -1,12 +1,8 @@
-<<<<<<< HEAD
-
-=======
->>>>>>> 8fa97068
 const service = require('feathers-mongoose');
 const Pseudonym = require('./model');
 const hooks = require('./hooks');
 
-module.exports = function pseudonym() {
+module.exports = function() {
 	const app = this;
 	const options = {
 		Model: Pseudonym,
