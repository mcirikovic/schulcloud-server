--- conflicted
+++ resolved
@@ -2,11 +2,8 @@
 const Role = require('./model');
 const hooks = require('./hooks');
 const { PermissionService, permissionHooks } = require('./services/permissions');
-<<<<<<< HEAD
 const { UserPermissions, userPermissionsHooks } = require('./services/userPermissions');
-=======
 const { definePermissions, PERMISSIONS, ROLES } = require('./utils/permissions');
->>>>>>> 8ee34059
 
 module.exports = function setup() {
 	const app = this;
