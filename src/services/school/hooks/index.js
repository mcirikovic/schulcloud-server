const { authenticate } = require('@feathersjs/authentication');
const { Forbidden } = require('@feathersjs/errors');
const hooks = require('feathers-hooks-common');
const logger = require('../../../logger');
const { equal } = require('../../../helper/compare').ObjectId;

const globalHooks = require('../../../hooks');
const { fileStorageTypes } = require('../model');
const getFileStorageStrategy = require('../../fileStorage/strategies').createStrategy;

const { yearModel: Year } = require('../model');
const SchoolYearFacade = require('../logic/year');

let years = null;

const expectYearsDefined = async () => {
	if (!years) {
		// default years will be cached after first call
		years = await Year.find().lean().exec();
	}
	return years;
};

const getDefaultFileStorageType = () => {
	if (!fileStorageTypes || !fileStorageTypes.length) {
		return undefined;
	}
	return fileStorageTypes[0];
};

const setDefaultFileStorageType = (hook) => {
	const storageType = getDefaultFileStorageType();
	hook.data.fileStorageType = storageType;
	return Promise.resolve(hook);
};

const setCurrentYearIfMissing = async (hook) => {
	if (!hook.data.currentYear) {
		await expectYearsDefined();
		const facade = new SchoolYearFacade(years, hook.data);
		hook.data.currentYear = facade.defaultYear;
	}
	return Promise.resolve(hook);
};

const createDefaultStorageOptions = (hook) => {
	if (process.env.NODE_ENV !== 'production') {
		// don't create buckets in development or test
		return Promise.resolve(hook);
	}
	const storageType = getDefaultFileStorageType();
	const schoolId = hook.result._id;
	const fileStorageStrategy = getFileStorageStrategy(storageType);
	return fileStorageStrategy.create(schoolId)
		.then(() => Promise.resolve(hook))
		.catch((err) => {
			if (err && err.code === 'BucketAlreadyOwnedByYou') {
				// The bucket already exists
				return Promise.resolve(hook);
			}
			return Promise.reject(err);
		});
};


const decorateYears = async (context) => {
	await expectYearsDefined();
	const addYearsToSchool = (school) => {
		const facade = new SchoolYearFacade(years, school);
		school.years = facade.toJSON();
	};
	try {
		switch (context.method) {
			case 'find':
				context.result.data.forEach((school) => {
					addYearsToSchool(school);
				});
				break;
			case 'get':
				addYearsToSchool(context.result);
				break;
			default:
				throw new Error('method not supported');
		}
	} catch (error) {
		logger.error(error);
	}
	return context;
};

const updatesRocketChat = (key, data) => (key === '$push' || key === '$pull') && data[key].features === 'rocketChat';

const hasEditPermissions = async (context) => {
	try {
		const user = await globalHooks.getUser(context);
		if (user.permissions.includes('SCHOOL_EDIT')) {
			// SCHOOL_EDIT includes all of the more granular permissions below
			return context;
		}
		// if the user does not have SCHOOL_EDIT permissions, reduce the patch to the fields
		// the user is allowed to edit
		const patch = {};
		for (const key of Object.keys(context.data)) {
			if (user.permissions.includes('SCHOOL_CHAT_MANAGE') && updatesRocketChat(key, context.data)) {
				patch[key] = context.data[key];
			}
			if (user.permissions.includes('SCHOOL_LOGO_MANAGE') && key === 'logo_dataUrl') {
				patch[key] = context.data[key];
			}
		}
		context.data = patch;
		return context;
	} catch (err) {
		logger.error('Failed to check school edit permissions', err);
		throw new Forbidden('You don\'t have the necessary permissions to patch these fields');
	}
};

const restrictToUserSchool = (context) => {
	if (equal(context.id, context.params.account.schoolId)) {
		return context;
	}
	throw new Forbidden('You can only edit your own school.');
};

exports.before = {
	all: [],
	find: [],
	get: [],
	create: [
		authenticate('jwt'),
		globalHooks.hasPermission('SCHOOL_CREATE'),
		setDefaultFileStorageType,
		setCurrentYearIfMissing,
	],
	update: [
		authenticate('jwt'),
		globalHooks.hasPermission('SCHOOL_EDIT'),
<<<<<<< HEAD
		globalHooks.lookupSchool,
		restrictToUserSchool,
	],
	patch: [
		authenticate('jwt'),
		hasEditPermissions,
		globalHooks.lookupSchool,
		restrictToUserSchool,
=======
		globalHooks.ifNotLocal(globalHooks.lookupSchool),
		globalHooks.ifNotLocal(restrictToUserSchool),
	],
	patch: [
		authenticate('jwt'),
		globalHooks.ifNotLocal(hasEditPermissions),
		globalHooks.ifNotLocal(globalHooks.lookupSchool),
		globalHooks.ifNotLocal(restrictToUserSchool),
>>>>>>> d635ce5c
	],
	/* It is disabled for the moment, is added with new "Löschkonzept"
    remove: [authenticate('jwt'), globalHooks.hasPermission('SCHOOL_CREATE')]
    */
	remove: [hooks.disallow()],
};

exports.after = {
	all: [],
	find: [decorateYears],
	get: [decorateYears],
	create: [createDefaultStorageOptions],
	update: [createDefaultStorageOptions],
	patch: [createDefaultStorageOptions],
	remove: [],
};<|MERGE_RESOLUTION|>--- conflicted
+++ resolved
@@ -136,16 +136,6 @@
 	update: [
 		authenticate('jwt'),
 		globalHooks.hasPermission('SCHOOL_EDIT'),
-<<<<<<< HEAD
-		globalHooks.lookupSchool,
-		restrictToUserSchool,
-	],
-	patch: [
-		authenticate('jwt'),
-		hasEditPermissions,
-		globalHooks.lookupSchool,
-		restrictToUserSchool,
-=======
 		globalHooks.ifNotLocal(globalHooks.lookupSchool),
 		globalHooks.ifNotLocal(restrictToUserSchool),
 	],
@@ -154,7 +144,6 @@
 		globalHooks.ifNotLocal(hasEditPermissions),
 		globalHooks.ifNotLocal(globalHooks.lookupSchool),
 		globalHooks.ifNotLocal(restrictToUserSchool),
->>>>>>> d635ce5c
 	],
 	/* It is disabled for the moment, is added with new "Löschkonzept"
     remove: [authenticate('jwt'), globalHooks.hasPermission('SCHOOL_CREATE')]
