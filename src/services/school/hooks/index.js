--- conflicted
+++ resolved
@@ -239,13 +239,9 @@
 
 exports.after = {
 	all: [
-<<<<<<< HEAD
 		iff(isNotAuthenticated, keep('name', 'purpose', 'id')),
-		iff(populateInQuery, keepInArray('systems', ['_id', 'type', 'alias', 'ldapConfig.active'])),
-=======
 		iff(populateInQuery,
 			keepInArray('systems', ['_id', 'type', 'alias', 'ldapConfig.active', 'ldapConfig.rootPath'])),
->>>>>>> fbc7a197
 		iff(isProvider('external') && !globalHooks.isSuperHero(), discard('storageProvider')),
 	],
 	find: [decorateYears, setStudentsCanCreateTeams],
