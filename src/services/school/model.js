'use strict';

// model.js - A mongoose model
//
// See http://mongoosejs.com/docs/models.html
// for more of what you can do here.

const mongoose = require('mongoose');
const Schema = mongoose.Schema;

const fileStorageTypes = ['awsS3'];

const schoolSchema = new Schema({
	name: {type: String, required: true},
	address: {type: Object},
<<<<<<< HEAD
=======
	fileStorageType: {type: String, required: true, enum: fileStorageTypes},
>>>>>>> 1742ad03
	systems: [{type: Schema.Types.ObjectId, ref: 'system'}],
	createdAt: {type: Date, 'default': Date.now},
	updatedAt: {type: Date, 'default': Date.now}
},{
	timestamps: true
});

const schoolModel = mongoose.model('school', schoolSchema);

module.exports = schoolModel;<|MERGE_RESOLUTION|>--- conflicted
+++ resolved
@@ -13,10 +13,7 @@
 const schoolSchema = new Schema({
 	name: {type: String, required: true},
 	address: {type: Object},
-<<<<<<< HEAD
-=======
 	fileStorageType: {type: String, required: true, enum: fileStorageTypes},
->>>>>>> 1742ad03
 	systems: [{type: Schema.Types.ObjectId, ref: 'system'}],
 	createdAt: {type: Date, 'default': Date.now},
 	updatedAt: {type: Date, 'default': Date.now}
