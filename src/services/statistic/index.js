--- conflicted
+++ resolved
@@ -13,7 +13,6 @@
 const { hasPermissionNoHook } = require('../../hooks');
 const { PERMISSIONS } = require('./logic/constants');
 
-<<<<<<< HEAD
 const getPromises = (schoolId) => {
 	const roleTeacher = '0000d186816abba584714c98';
 	const roleStudent = '0000d186816abba584714c99';
@@ -89,11 +88,6 @@
 			name: 'accounts',
 			promise: accountModel.countDocuments(),
 			model: accountModel.find(),
-		},
-		{
-			name: 'comments',
-			promise: homeworkModel.commentModel.countDocuments(),
-			model: homeworkModel.commentModel.find(),
 		},
 		{
 			name: 'teams',
@@ -118,71 +112,6 @@
 						groupBy: '$size',
 						buckets: 5,
 					},
-=======
-const promises = [
-	{
-		name: 'users',
-		promise: userModel.userModel.countDocuments(),
-		model: userModel.userModel.find(),
-	},
-	{
-		name: 'schools',
-		promise: schoolModel.schoolModel.countDocuments(),
-		model: schoolModel.schoolModel.find(),
-	},
-	{
-		name: 'accounts',
-		promise: accountModel.countDocuments(),
-		model: accountModel.find(),
-	},
-	{
-		name: 'homework',
-		promise: homeworkModel.homeworkModel.countDocuments(),
-		model: homeworkModel.homeworkModel.find(),
-	},
-	{
-		name: 'submissions',
-		promise: homeworkModel.submissionModel.countDocuments(),
-		model: homeworkModel.submissionModel.find(),
-	},
-	{
-		name: 'lessons',
-		promise: lessonModel.countDocuments(),
-		model: lessonModel.find(),
-	},
-	{
-		name: 'classes',
-		promise: groupModel.classModel.countDocuments(),
-		model: groupModel.classModel.find(),
-	},
-	{
-		name: 'courses',
-		promise: groupModel.courseModel.countDocuments(),
-		model: groupModel.courseModel.find(),
-	},
-	{
-		name: 'teachers',
-		promise: userModel.userModel.countDocuments({ roles: '0000d186816abba584714c98' }),
-		model: userModel.userModel.find({ roles: '0000d186816abba584714c98' }),
-	},
-	{
-		name: 'students',
-		promise: userModel.userModel.countDocuments({ roles: '0000d186816abba584714c99' }),
-		model: userModel.userModel.find({ roles: '0000d186816abba584714c99' }),
-	},
-	{
-		name: 'files/directories',
-		promise: FileModel.countDocuments(),
-		model: FileModel.find(),
-	},
-	{
-		name: 'files/sizes',
-		promise: FileModel.aggregate([
-			{
-				$bucketAuto: {
-					groupBy: '$size',
-					buckets: 5,
->>>>>>> a778f7e2
 				},
 			]),
 			model: FileModel.find(),
@@ -211,19 +140,10 @@
 const fetchStatistics = (schoolId) => {
 	const statistics = {};
 
-<<<<<<< HEAD
 	return Promise.all(getPromises(schoolId).map((p) => p.promise.exec().then((res) => {
 		statistics[p.name] = res;
 		return res;
 	}))).then((_) => statistics);
-=======
-	return Promise.all(
-		promises.map((p) => p.promise.exec().then((res) => {
-			statistics[p.name] = res;
-			return res;
-		})),
-	).then(() => statistics);
->>>>>>> a778f7e2
 };
 
 class StatisticsService {
@@ -231,7 +151,6 @@
 		this.docs = swaggerDocs.statisticsService;
 	}
 
-<<<<<<< HEAD
 	setup(app) {
 		this.app = app;
 	}
@@ -256,42 +175,25 @@
 	}
 
 	get(id, params) {
-		return _.find(getPromises(), { name: id }).model.select({ createdAt: 1 }).exec()
-=======
-	find() {
-		return fetchStatistics()
-			.then((statistics) => statistics);
-	}
-
-	get(id, params) {
-		return _.find(promises, { name: id })
+		return _.find(getPromises(), { name: id })
 			.model.select({ createdAt: 1 })
 			.exec()
->>>>>>> a778f7e2
 			.then((generic) => {
 				const stats = generic.map((gen) => moment(gen.createdAt).toISOString());
 
 				const counts = {};
-<<<<<<< HEAD
-				stats.forEach((x) => { counts[x] = (counts[x] || 0) + 1; });
+				stats.forEach((x) => { 
+					counts[x] = (counts[x] || 0) + 1; 
+				});
+
 				let incrementedCount = 0;
 				const ordered = [];
-				Object.keys(counts).sort().forEach((key) => {
-					incrementedCount += counts[key];
-					ordered.push([key, incrementedCount]);
-				});
-=======
-				stats.forEach((x) => {
-					counts[x] = (counts[x] || 0) + 1;
-				});
-
-				const ordered = {};
 				Object.keys(counts)
 					.sort()
 					.forEach((key) => {
-						ordered[key] = counts[key];
+						incrementedCount += counts[key];
+						ordered.push([key, incrementedCount]);
 					});
->>>>>>> a778f7e2
 
 				const x = [];
 				const y = [];
