--- conflicted
+++ resolved
@@ -2,25 +2,6 @@
 const { authenticate } = require('@feathersjs/authentication');
 
 const Syncer = require('./strategies/Syncer');
-<<<<<<< HEAD
-const LDAPSystemSyncer = require('./strategies/LDAPSystemSyncer');
-const CSVSyncer = require('./strategies/CSVSyncer');
-const WebUntisSchoolyearSyncer = require('./strategies/WebUntisSchoolyearSyncer');
-
-const syncers = [LDAPSystemSyncer, CSVSyncer, WebUntisSchoolyearSyncer];
-
-module.exports = function syncServiceSetup() {
-	const app = this;
-
-	class SyncService {
-		/**
-		 * Constructor
-		 *
-		 * Disabled because of ESlint
-		 */
-		/* constructor() {} */
-
-=======
 const syncers = require('./strategies');
 const getSyncLogger = require('./logger');
 
@@ -28,7 +9,6 @@
 	const app = this;
 
 	class SyncService {
->>>>>>> db555876
 		find(params) {
 			return this.respond(undefined, params);
 		}
@@ -44,15 +24,6 @@
 			const { target } = params.query;
 			const logger = getSyncLogger(params.logStream);
 			const instances = [];
-<<<<<<< HEAD
-			syncers.forEach((SyncerClass) => {
-				if (SyncerClass.respondsTo(target)) {
-					const args = SyncerClass.params(params, data);
-					if (args) {
-						instances.push(new SyncerClass(app, {}, ...args));
-					} else {
-						throw new Error(`Invalid params for ${SyncerClass.name}: "${JSON.stringify(params)}"`);
-=======
 			syncers.forEach((StrategySyncer) => {
 				if (StrategySyncer.respondsTo(target)) {
 					const args = StrategySyncer.params(params, data);
@@ -60,7 +31,6 @@
 						instances.push(new StrategySyncer(app, {}, logger, ...args));
 					} else {
 						throw new Error(`Invalid params for ${StrategySyncer.name}: "${JSON.stringify(params)}"`);
->>>>>>> db555876
 					}
 				}
 			});
