--- conflicted
+++ resolved
@@ -40,11 +40,7 @@
 *   @param {Object::hook} hook
 *   @method all
 *   @ifNotLocal work only for extern requests
-<<<<<<< HEAD
-*	*/
-=======
-*   */
->>>>>>> 4a02ee64
+**/
 const teamMainHook = globalHooks.ifNotLocal(hook => Promise.all([
 	getSessionUser(hook), getTeam(hook), populateUsersForEachUserIdinHookData(hook),
 ]).then(([sessionUser, team, users]) => {
@@ -58,27 +54,7 @@
 	}
 	const sessionSchoolId = bsonIdToString(sessionUser.schoolId);
 
-<<<<<<< HEAD
-	if (isSuperhero === false) {
-		if (method === 'create') {
-			team = updateMissingDataInHookForCreate(hook, sessionUser);
-			users.push(sessionUser);
-			hook.data = team;
-		} else if (method === 'find') {
-			hook.params.query = restrictedFindMatch;
-			return hook;
-		}
-		// test if session user is in team
-		const isAccept = isAcceptWay(hook, team._id, team, users);
-
-		if (isUndefined(isAccept)) {
-			const userExist = team.userIds.some(_user => isSameId(_user.userId, userId));
-			const schoolExist = team.schoolIds.includes(sessionSchoolId);
-
-			if (isUndefined([userExist, schoolExist], 'OR')) {
-				throw new Forbidden('You have not the permission to access this. (1)', { userExist, schoolExist });
-			}
-=======
+
 	if (method === 'create') {
 		// eslint-disable-next-line no-param-reassign
 		team = updateMissingDataInHookForCreate(hook, sessionUser);
@@ -97,7 +73,6 @@
 
 		if (isUndefined([userExist, schoolExist], 'OR')) {
 			throw new Forbidden('You have not the permission to access this. (1)', { userExist, schoolExist });
->>>>>>> 4a02ee64
 		}
 	}
 
@@ -113,11 +88,7 @@
 
 	return hook;
 }).catch((err) => {
-<<<<<<< HEAD
-	logger.warn(err);
-=======
 	logger.warning(err);
->>>>>>> 4a02ee64
 	throw new BadRequest('Bad response.');
 }));
 
@@ -233,11 +204,7 @@
 		const filter = (data) => {
 			const reducer = old => (newObject, key) => {
 				if (old[key] !== undefined) // if related key exist
-<<<<<<< HEAD
 					{newObject[key] = old[key];}
-=======
-				{ newObject[key] = old[key]; }
->>>>>>> 4a02ee64
 				return newObject;
 			};
 
@@ -407,11 +374,8 @@
  */
 const hasTeamPermission = (permsissions, _teamId) => globalHooks.ifNotLocal((hook) => {
 	if (get(hook, 'isSuperhero') === true) {
-<<<<<<< HEAD
-		return hook;
-=======
 		return Promise.resolve(hook);
->>>>>>> 4a02ee64
+
 	}
 	if (isString(permsissions)) {
 		permsissions = [permsissions];
@@ -425,29 +389,6 @@
 		const userId = bsonIdToString(hook.params.account.userId);
 		const teamId = _teamId || hook.teamId || hook.id;
 		const teamUser = team.userIds.find(_user => isSameId(_user.userId, userId));
-<<<<<<< HEAD
-
-		if (isUndefined(teamUser)) {
-			throw new NotFound(`Session user is not in this team userId=${userId} teamId=${teamId}`);
-		}
-
-		const teamRoleId = teamUser.role;
-		const userTeamPermissions = ref.findRole('_id', teamRoleId, 'permissions');
-
-		permsissions.forEach((_permsission) => {
-			if (userTeamPermissions.includes(_permsission) === false) {
-				throw new Forbidden(`No permission=${_permsission} found!`);
-			}
-		});
-
-		return Promise.resolve(hook);
-	}).catch((err) => {
-		logger.warn(err);
-		throw new Forbidden('You have not the permission to access this. (2)');
-	});
-});
-exports.hasTeamPermission = hasTeamPermission; // to use it global
-=======
 
 		if (isUndefined(teamUser)) {
 			throw new NotFound(`Session user is not in this team userId=${userId} teamId=${teamId}`);
@@ -500,7 +441,6 @@
 	const secondRole = secondId !== '' ? hook.findRole('_id', secondId, 'name') : '';
 	return teamRoleHierarchy.indexOf(firstRole) >= teamRoleHierarchy.indexOf(secondRole);
 };
->>>>>>> 4a02ee64
 
 /**
  * This hook test what is want to change and execute
@@ -530,10 +470,6 @@
 		const changes = arrayRemoveAddDiffs(team.userIds, hook.data.userIds, 'userId'); // remove add
 		const sessionSchoolId = sessionUser.schoolId;
 		const sessionUserId = bsonIdToString(hook.params.account.userId);
-<<<<<<< HEAD
-		let isLeaveTeam = false; let isRemoveOthers = false; let isAddingFromOwnSchool = false; let isAddingFromOtherSchool = false; let
-			hasChangeRole = false;
-=======
 
 		let isLeaveTeam = false;
 		let isRemoveOthers = false;
@@ -541,7 +477,6 @@
 		let isAddingFromOtherSchool = false;
 		let hasChangeRole = false;
 		let highestChangedRole = '';
->>>>>>> 4a02ee64
 		const leaveTeam = hasTeamPermission('LEAVE_TEAM');
 		const removeMembers = hasTeamPermission('REMOVE_MEMBERS');
 		const addSchoolMembers = hasTeamPermission('ADD_SCHOOL_MEMBERS');
@@ -556,11 +491,7 @@
 		});
 
 		changes.add.forEach((e) => {
-<<<<<<< HEAD
-			const user = users.find(user => isSameId(e.userId, user._id));
-=======
 			const user = users.find(u => isSameId(e.userId, u._id));
->>>>>>> 4a02ee64
 			if (isSameId(user.schoolId, sessionSchoolId)) {
 				isAddingFromOwnSchool = true;
 			} else {
@@ -569,11 +500,8 @@
 		});
 
 		hook.data.userIds.forEach((_) => {
-<<<<<<< HEAD
-			const teamUser = team.userIds.find(teamUser => isSameId(_.userId, teamUser.userId));
-=======
 			const teamUser = team.userIds.find(tu => isSameId(_.userId, tu.userId));
->>>>>>> 4a02ee64
+
 			if (isDefined(teamUser)) {
 				if (isDefined(_.role) && !isSameId(teamUser.role, _.role)) {
 					hasChangeRole = true;
