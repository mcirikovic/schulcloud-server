<<<<<<< HEAD
const auth = require('@feathersjs/authentication');
const {
	Forbidden, BadRequest, Conflict, NotImplemented, NotFound, MethodNotAllowed, NotAcceptable,
} = require('@feathersjs/errors');
const logger = require('../../../logger');
=======
const { authenticate } = require('@feathersjs/authentication');
const {
	Forbidden, BadRequest, Conflict, NotImplemented, NotFound, MethodNotAllowed, NotAcceptable,
} = require('@feathersjs/errors');
const { equal: equalIds } = require('../../../helper/compare').ObjectId;

>>>>>>> ff88ec47
const globalHooks = require('../../../hooks');
const logger = require('../../../logger');

const { set, get } = require('./scope');
const createEmailText = require('./mail-text.js');
const {
	populateUsersForEachUserIdinHookData,
	getTeamUsers,
	arrayRemoveAddDiffs,
	getTeam,
	updateMissingDataInHookForCreate,
	getSessionUser,
	ifSuperhero,
	isAcceptWay,
} = require('./helpers');
const {
	isArray,
	isArrayWithElement,
	isObject,
	isString,
	hasKey,
	isDefined,
	isUndefined,
	// isNull,
	// isObjectId,
	// isObjectIdWithTryToCast,
	throwErrorIfNotObjectId,
	bsonIdToString,
	isSameId,
	isFunction,
} = require('./collection');

/**
*   main hook for team services
*   @beforeHook
*   @param {Object::hook} hook
*   @method all
*   @ifNotLocal work only for extern requests
<<<<<<< HEAD
* */
const teamMainHook = globalHooks.ifNotLocal(hook => Promise.all([
=======
*   */
const teamMainHook = globalHooks.ifNotLocal((hook) => Promise.all([
>>>>>>> ff88ec47
	getSessionUser(hook), getTeam(hook), populateUsersForEachUserIdinHookData(hook),
]).then(([sessionUser, team, users]) => {
	const userId = bsonIdToString(hook.params.account.userId);
	const restrictedFindMatch = { userIds: { $elemMatch: { userId } } };
	const isSuperhero = ifSuperhero(sessionUser.roles);
	const { method } = hook;

	if (isUndefined([sessionUser, team, sessionUser.schoolId], 'OR')) {
		throw new BadRequest('Bad intern call. (3)');
	}
	const sessionSchoolId = bsonIdToString(sessionUser.schoolId);


	if (method === 'create') {
		// eslint-disable-next-line no-param-reassign
		team = updateMissingDataInHookForCreate(hook, sessionUser);
		users.push(sessionUser);
		hook.data = team;
	} else if (method === 'find') {
		hook.params.query.userIds = { $elemMatch: { userId } };
		return hook;
	}
	// test if session user is in team
	const isAccept = isAcceptWay(hook, team._id, team, users);

	if (isUndefined(isAccept)) {
		const userExist = team.userIds.some((_user) => isSameId(_user.userId, userId));
		const schoolExist = team.schoolIds.includes(sessionSchoolId);

		if (isUndefined([userExist, schoolExist], 'OR')) {
			throw new Forbidden('You have not the permission to access this. (1)', { userExist, schoolExist });
		}
	}

	let teamUsers;
	if (hasKey(hook, 'data') && isArrayWithElement(hook.data.userIds)) {
		teamUsers = getTeamUsers(hook, team, users, sessionSchoolId);
		hook.data.userIds = teamUsers;
	}

	set(hook, 'sessionUser', sessionUser);
	set(hook, 'isSuperhero', isSuperhero);
	set(hook, 'newUsers', teamUsers || []);

	return hook;
}).catch((err) => {
	logger.warning(err);
	throw new BadRequest('Bad response.');
}));

/**
 * mapped userIds from class to userIds, clear all double userId inputs
 * @beforeHook
 * @param {Object::hook} hook
 * @return {Object::hook}
 */
const updateUsersForEachClass = (hook) => {
	if (hasKey(hook.data) || !isArrayWithElement(hook.data.classIds)) {
		return hook;
	}

	const newUserList = [hook.params.account.userId]; // add current userId?
	const add = (id) => {
		if (!newUserList.includes(id)) {
			throwErrorIfNotObjectId(id);
			newUserList.push(bsonIdToString(id));
		}
	};

	return hook.app.service('classes').find({
		query: {
			$or: hook.data.classIds.map((_id) => {
				throwErrorIfNotObjectId(_id);
				return { _id };
			}),
		},
	}).then((classes) => {
		// add userIds from classes
		classes.data.forEach((classObj) => {
			classObj.userIds.forEach((_id) => {
				add(_id);
			});
		});

		// add userIds from userId list
		hook.data.userIds.forEach((objOrId) => {
			add((isObject(objOrId) ? objOrId.userId : objOrId));
		});
		// update userId list
		hook.data.userIds = newUserList;
		return hook;
	}).catch((err) => {
		logger.warning(err);
		throw new BadRequest('Wrong input. (6)');
	});
};

/**
 * test if id exist and id a valid moongose object id
 * @beforeHook
 * @param {Object::hook} hook
 * @return {Promise::hook}
 */
const existId = (hook) => {
	if (!['find', 'create'].includes(hook.method)) {
		if (!hook.id) {
			throw new Forbidden('Operation on this service requires an id!');
		}
		throwErrorIfNotObjectId(hook.id);
	}
	return hook;
};

/**
 * @beforeHook
 * @param {Object::hook} - test and update missing data for methodes that contain hook.data
 * @method post
 * @return {Object::hook}
 */
const testInputData = (hook) => {
	if (isUndefined(hook.data.userIds)) {
		hook.data.userIds = [];
	} else if (!isArray(hook.data.userIds)) {
		throw new BadRequest('Wrong input. (3)');
	}

	if (isUndefined(hook.data.classIds)) {
		hook.data.classIds = [];
	} else if (!isArray(hook.data.classIds)) {
		throw new BadRequest('Wrong input. (4)');
	}
	return hook;
};

/**
 * @beforeHook
 * @param {Object::hook} - block this methode for every request
 * @throws {errors} new errors.MethodNotAllowed('Method is not allowed!');
 */
const blockedMethod = (hook) => {
	logger.warning('[teams]', 'Method is not allowed!');
	throw new MethodNotAllowed('Method is not allowed!');
};

/**
 * @hook
 * @ifNotLocal
 * @param {Array of strings} keys
 * @param {Array::String || StringPath} path - the object path to filtered data in hook or
 * @param {Boolean} [_ifNotLocal=true] - pass all input to the ifNotLocal hook
 * @param {Object} [objectToFilter] - is optional otherwise the hook is used
 * @return {function::globalHooks.ifNotLocal(hook)}
 * @example filterToRelated(['_id','userIds'], 'result.data') in hook.result.data all keys are removed that are not _id, or userIds
 */
const filterToRelated = (keys, path, _ifNotLocal = true, objectToFilter) => {
	if (!Array.isArray(keys)) {
		keys = [keys];
	}
	const execute = (hook) => {
		const filter = (data) => {
<<<<<<< HEAD
			const reducer = old => (newObject, key) => {
				if (old[key] !== undefined) { // if related key exist
					newObject[key] = old[key];
				}
=======
			const reducer = (old) => (newObject, key) => {
				if (old[key] !== undefined) // if related key exist
				{ newObject[key] = old[key]; }
>>>>>>> ff88ec47
				return newObject;
			};

			let out;
			if (Array.isArray(data)) {
				out = data.map((element) => keys.reduce(reducer(element), {}));
			} else {
				out = keys.reduce(reducer(data), {});
			}
			return out;
		};

		if (typeof path === 'string') {
			path = path.split('.');
		}
		const result = objectToFilter || hook;
		let link; let
			linkKey;
		const target = path.length > 0 ? path.reduce((stack, key) => {
			if (stack[key] === undefined) {
				throw new NotImplemented('The path do not exist.');
			}
			const newTarget = stack[key];
			link = stack;
			linkKey = key;
			return newTarget;
		}, result) : result;

		link[linkKey] = filter(target);
		return result;
	};

	let resHook;
	if (_ifNotLocal === true) {
		resHook = globalHooks.ifNotLocal(execute);
	} else {
		resHook = execute;
	}

	return resHook;
};
exports.filterToRelated = filterToRelated;

/**
 * @hook
 * @param {Object::hook}
 * @return {Object::hook}
 */
const dataExist = (hook) => {
	if (isUndefined(hook.data) || !isObject(hook.data)) {
		throw new BadRequest('Wrong input data.');
	}
	return hook;
};

/**
 * @afterHook
 * @param {Object::hook}
 * @return {Object::hook}
 */
const pushUserChangedEvent = async (hook) => {
	// todo take data from hook, postet data and return
	const team = await getTeam(hook);
	const oldUsers = team.userIds;
	const newUsers = hook.result.userIds;

	if (isUndefined(oldUsers) || isUndefined(newUsers)) {
		// logger.warning('No user infos.', { oldUsers, newUsers });
		// todo: cheak if undefined valid situation or not
		return hook;
	}

	const changes = arrayRemoveAddDiffs(oldUsers, newUsers, 'userId');

	if (isArrayWithElement(changes.remove) || isArrayWithElement(changes.add)) {
		set(hook, 'changes', changes);
		hook.app.emit('teams:after:usersChanged', hook);
	}

	return hook;
};

/**
 * Add teamroles to hook.teamroles.
 * Make avaible that you can use hook.findRole();
 * if you use it without hook object pass {app} as parameter
 * @hook
 * @param {Object::hook}
 * @return {Object::hook}
 */
const teamRolesToHook = (hook) => {
	/** execute one time */
	if (isFunction(hook.findRole) && isDefined(hook.teamroles)) {
		return hook;
	}
	return hook.app.service('roles').find({
		query: { name: /team/i },
	}).then((roles) => {
		if (roles.data.length <= 0) {
			throw new NotFound('No team role found. (1)');
		}

		hook.teamroles = roles.data; // add team roles with permissions to hook

		/**
         * @param {String} key
         * @param {Object||String} value search value
         * @param {String} [resultKey] if only one value of a key should return
         * @example hook.findRole('name','teamowner');
         * @example hook.findRole('name','teamleader','permissions');
         */
		hook.findRole = (key, value, resultKey) => { // add a search function to hook
			const self = hook;

			if (isUndefined(self.teamroles)) {
				throw new NotFound('No team role found. (2)');
			}

			if (isUndefined(key) || isUndefined(value)) {
				logger.warning('Bad input for findRole: ', { key, value });
				throw new NotFound('No team role found. (3)');
			}
			// is already a role ..for example if request use $populate
			if (isObject(value) && value._id) {
				value = value[key];
			}
			const role = self.teamroles.find((teamroles) => teamroles[key].toString() === value.toString());
			let out;
			if (role && resultKey) {
				out = role[resultKey];
			} else if (role) {
				out = role;
			} else {
				logger.warning(JSON.stringify({ role, value, resultKey }));
				throw new NotFound('No team role found. (4)');
			}
			return out;
		};

		if (hook.method !== 'find') {
			const resolveInheritance = (role, stack = []) => {
				stack = stack.concat(role.permissions);
				if (role.roles.length <= 0) return stack;
				const searchRole = hook.findRole('_id', role.roles[0]); // take only first target ...more not exist
				return resolveInheritance(searchRole, stack);
			};

			hook.teamroles.forEach((role) => {
				const solvedAllPermissions = resolveInheritance(role);
				role.permissions = solvedAllPermissions;
			});
		}
		return hook;
	}).catch((err) => {
		throw new BadRequest('Can not resolve team roles.', err);
	});
};
exports.teamRolesToHook = teamRolesToHook;

/**
 * @hook
 * @method get,patch,delete,create but do not work with find
 * @param {Array::String||String} permsissions
 * @param {String} _teamId
 * @return {function::function(hook)}
 * @ifNotLocal
 */
const hasTeamPermission = (permsissions, _teamId) => globalHooks.ifNotLocal((hook) => {
	if (get(hook, 'isSuperhero') === true) {
		return Promise.resolve(hook);
	}
	if (isString(permsissions)) {
		permsissions = [permsissions];
	}
	return Promise.all(
		[getSessionUser(hook), teamRolesToHook(hook), getTeam(hook)],
	).then(([sessionUser, ref, team]) => {
		if (get(hook, 'isSuperhero') === true) {
			return Promise.resolve(hook);
		}
		const userId = bsonIdToString(hook.params.account.userId);
		const teamId = _teamId || hook.teamId || hook.id;
		const teamUser = team.userIds.find((_user) => isSameId(_user.userId, userId));

		if (isUndefined(teamUser)) {
			throw new NotFound(`Session user is not in this team userId=${userId} teamId=${teamId}`);
		}

		const teamRoleId = teamUser.role;
		const userTeamPermissions = ref.findRole('_id', teamRoleId, 'permissions');

		permsissions.forEach((_permsission) => {
			if (userTeamPermissions.includes(_permsission) === false) {
				throw new Forbidden(`No permission=${_permsission} found!`);
			}
		});

		return Promise.resolve(hook);
	}).catch((err) => {
		logger.warning(err);
		throw new Forbidden('You have not the permission to access this. (2)');
	});
});
exports.hasTeamPermission = hasTeamPermission; // to use it global

/**
 * Hook to reject patches of default file permissions if the patching user
 * does not have the permission DEFAULT_FILE_PERMISSIONS
 * @beforeHook
 */
const rejectDefaultFilePermissionUpdatesIfNotPermitted = (context) => {
	if (isUndefined(context.data)) {
		return context;
	}
	const updatesDefaultFilePermissions = isDefined(context.data.filePermission);
	if (updatesDefaultFilePermissions) {
		return hasTeamPermission('DEFAULT_FILE_PERMISSIONS')(context);
	}
	return context;
};
exports.rejectDefaultFilePermissionUpdatesIfNotPermitted = rejectDefaultFilePermissionUpdatesIfNotPermitted;

/*
 * @helper
 * @param {Object::hook} hook
 * @param {String||BsonId} firstId a teamRoleId
 * @param {String||BsonId} secondId another teamRoleId
 * @return {Boolena} returns true if the first Role is equal or higher in the hierarchy of team-roles
 */
const isHigherOrEqualTeamrole = (hook, firstId, secondId) => {
	const teamRoleHierarchy = ['teamleader', 'teamadministrator', 'teamowner'];
	const firstRole = hook.findRole('_id', firstId, 'name');
	const secondRole = secondId !== '' ? hook.findRole('_id', secondId, 'name') : '';
	return teamRoleHierarchy.indexOf(firstRole) >= teamRoleHierarchy.indexOf(secondRole);
};

/**
 * This hook test what is want to change and execute
 * for every changed keys the permission check for it.
 * @beforeHook
 * @ifNotLocal
 */
const testChangesForPermissionRouting = globalHooks.ifNotLocal(async (hook) => {
	const d = hook.data;
	if (isUndefined(d)) {
		return hook;
	}

	const sessionUser = await getSessionUser(hook);
	if (get(hook, 'isSuperhero')) return Promise.resolve(hook);

	// hasTeamPermission throw error if do not have the permission. Superhero is also test.
	if (isDefined([d.times, d.color, d.description, d.name, d.startDate, d.untilDate], 'OR')) {
		(hasTeamPermission('RENAME_TEAM'))(hook); // throw error if has not the permission
	}
	if (isUndefined(d.userIds)) {
		return hook;
	}
	return Promise.all([
		getTeam(hook), populateUsersForEachUserIdinHookData(hook),
	]).then(([team, users]) => {
		const changes = arrayRemoveAddDiffs(team.userIds, hook.data.userIds, 'userId'); // remove add
		const sessionSchoolId = sessionUser.schoolId;
		const sessionUserId = bsonIdToString(hook.params.account.userId);

		let isLeaveTeam = false;
		let isRemoveOthers = false;
		let isAddingFromOwnSchool = false;
		let isAddingFromOtherSchool = false;
		let hasChangeRole = false;
		let highestChangedRole = '';
		const leaveTeam = hasTeamPermission('LEAVE_TEAM');
		const removeMembers = hasTeamPermission('REMOVE_MEMBERS');
		const addSchoolMembers = hasTeamPermission('ADD_SCHOOL_MEMBERS');
		const changeTeamRoles = hasTeamPermission('CHANGE_TEAM_ROLES');

		changes.remove.forEach((e) => {
			if (isSameId(e.userId, sessionUserId)) {
				isLeaveTeam = true;
			} else {
				isRemoveOthers = true;
			}
		});

		changes.add.forEach((e) => {
			const user = users.find((u) => isSameId(e.userId, u._id));
			if (isSameId(user.schoolId, sessionSchoolId)) {
				isAddingFromOwnSchool = true;
			} else {
				isAddingFromOtherSchool = true;
			}
		});

		hook.data.userIds.forEach((_) => {
<<<<<<< HEAD
			const teamUser = team.userIds.find(tu => isSameId(_.userId, tu.userId));

=======
			const teamUser = team.userIds.find((tu) => isSameId(_.userId, tu.userId));
>>>>>>> ff88ec47
			if (isDefined(teamUser)) {
				if (isDefined(_.role) && !isSameId(teamUser.role, _.role)) {
					hasChangeRole = true;
					if (isHigherOrEqualTeamrole(hook, _.role, highestChangedRole)) highestChangedRole = _.role;
					if (isHigherOrEqualTeamrole(hook, teamUser.role, highestChangedRole)) {
						highestChangedRole = teamUser.role;
					}
				}
			}
		});

		const wait = [];
		if (isAddingFromOtherSchool) {
			throw new Forbidden('Can not adding users from other schools.');
		}
		if (isLeaveTeam) {
			let amountOfTeamowner = 0; // only counter, do not have to be the real amount of Teamowners!
			let isTeamowner = false;
			for (const user of team.userIds) {
				if (user.userId.toString() === sessionUserId) {
					if (hook.findRole('_id', user.role, 'name') === 'teamowner') {
						isTeamowner = true;
					} else {
						break;
					}
				}
				if (hook.findRole('_id', user.role, 'name') === 'teamowner') {
					amountOfTeamowner += 1;
					if (amountOfTeamowner === 2) {
						break;
					}
				}
			}

			if (!isTeamowner || amountOfTeamowner !== 1) {
				wait.push(leaveTeam(hook) // return roles
					.catch(() => {
						throw new Forbidden('Permission LEAVE_TEAM is missing.');
					}));
			} else {
				throw new Forbidden('There have to be an other teamowner to leave a group as teamowner');
			}
		}

		if (isRemoveOthers) {
			wait.push(removeMembers(hook).catch((err) => {
				throw new Forbidden('Permission REMOVE_MEMBERS is missing.');
			}));
		}

		if (isAddingFromOwnSchool) {
			wait.push(addSchoolMembers(hook).catch((err) => {
				throw new Forbidden('Permission ADD_SCHOOL_MEMBERS is missing.');
			}));
		}

		if (hasChangeRole) {
			wait.push(changeTeamRoles(hook).catch((err) => {
				throw new Forbidden('Permission CHANGE_TEAM_ROLES is missing.');
			}));

			const sessionUserTeamUser = team.userIds.find((user) => equalIds(user.userId, sessionUserId));
			const sessionUserTeamRole = ((sessionUserTeamUser || {}).role).toString();
			if (!isHigherOrEqualTeamrole(hook, sessionUserTeamRole, highestChangedRole)) {
				wait.push(Promise.reject(new Forbidden('You cant change a Permission higher than yours')));
			}
		}

		return Promise.all(wait).then(() => hook).catch((err) => {
			throw err;
		});
	}).catch((err) => {
		logger.warning(err);
		throw new Forbidden('You have not the permission to access this. (4)');
	});
});

const sendInfo = (hook) => {
	const email = hook.data.email || (hook.result.user || {}).email;

	if (isUndefined(email) || isUndefined(hook.result.linkData)) {
		return hook;
	}

	return getSessionUser(hook).then((user) => {
		globalHooks.sendEmail(hook, {
			subject: `${process.env.SC_SHORT_TITLE}: Team-Einladung`,
			emails: [email],
			content: {
				text: createEmailText(hook, user),
			},
		});
		return hook;
	}).catch((err) => {
		logger.warning(err);
		throw new NotAcceptable('Errors on user detection');
	});
};
// exports.sendInfo = sendInfo;

/**
 * @afterHook
 * @method patch,get
 * @param {Object::hook} hook - Add the current user to top level,
 *                              easy access of it role and permissions.
 * @return {Object::hook}
 */
const addCurrentUser = globalHooks.ifNotLocal((hook) => {
	if (hasKey(hook.result, 'userIds')) {
		const userId = bsonIdToString(hook.params.account.userId);
		const { userIds } = hook.result;
		const user = Object.assign({}, userIds.find(
			(u) => isSameId(u.userId._id || u.userId, userId),
		));
		if (isUndefined([user, user.role], 'OR')) {
			logger.warning(
				'Can not execute addCurrentUser for unknown user. '
				+ 'Or user execute a patch with the result that he has left the team.',
				{ userId },
			);
			return hook;
		}
		const roleId = (user.role || {})._id || user.role; // first populated, second only id;
		throwErrorIfNotObjectId(roleId);
		const role = hook.findRole('_id', roleId);
		user.permissions = role.permissions;
		user.name = role.name;
		hook.result.user = user;
	}
	return hook;
});

/**
 * Test if the sessionUser is allowed to create a team. Every teacher and admin can create teams.
 * Students can create teams if it is not disabled (can be blocked by school settings)
 * If not throw an error.
 * @beforeHook
 */
const isAllowedToCreateTeams = (hook) => getSessionUser(hook).then((sessionUser) => hook
	.app.service('schools').get(hook.data.schoolId).then((school) => {
		const roleNames = sessionUser.roles.map((role) => role.name);
		if (roleNames.includes('superhero')
		|| roleNames.includes('administrator')
		|| roleNames.includes('teacher')
		|| roleNames.includes('student')) {
			if (roleNames.includes('student')
				&& school.features instanceof Array
				&& school.features.includes('disableStudentTeamCreation')) {
				throw new Forbidden('Your school admin does not allow team creations by students.');
			}
		} else {
			throw new Forbidden('Only administrator, teacher and students can create teams.');
		}

		return hook;
	}));

/**
 * Test if data.userId is set. If true it test if the role is teacher. If not throw an error.
 * @beforeHook
 */
const isTeacherDirectlyImport = (hook) => {
	const { userId } = hook.data;
	if (userId) {
		return hook.app.service('users').get(userId, { query: { $populate: 'roles' } }).then((user) => {
			const roleNames = user.roles.map((role) => role.name);
			if (!roleNames.includes('teacher')) {
				throw new BadRequest('Is no teacher');
			}
			return hook;
		}).catch((err) => {
			logger.warning(err);
			throw new Forbidden('You have not the permission to do this.');
		});
	}
	return hook;
};

/**
 * Test if the sessionUser has the role administrator.
 * If not throw an error.
 * @beforeHook
 */
const isAdmin = (hook) => getSessionUser(hook).then((sessionUser) => {
	const roleNames = sessionUser.roles.map((role) => role.name);
	if (!roleNames.includes('administrator')) {
		throw new Forbidden('Only administrators can do this.');
	}

	return hook;
});

/**
 * @afterHook
 */
const isUserIsEmpty = (hook) => {
	let out;
	if (hasKey(hook.result, 'userIds') && isDefined(hook.id)) {
		if (!isArrayWithElement(hook.result.userIds)) {
			out = hook.app.service('teams').remove(hook.id).then(() => {
				hook.result = {};
				return hook;
			}).catch((err) => {
				logger.warning(err);
				throw new Conflict('It want to remove the team with no user, but do not found it.');
			});
		}
	} else {
		out = hook;
	}
	return out;
};

const keys = {
	resFind: ['_id', 'name', 'times', 'description', 'userIds', 'color'],
	resId: ['_id'],
	query: ['$populate', '$limit', '$skip'],
	data: [
		'filePermission',
		'name',
		'times',
		'description',
		'userIds',
		'color',
		'features',
		'ltiToolIds',
		'classIds',
		'startDate',
		'untilDate',
		'schoolId',
	],
};

// todo: TeamPermissions
exports.before = {
	all: [
		authenticate('jwt'),
		existId,
		filterToRelated(keys.query, 'params.query'),
		globalHooks.ifNotLocal(teamRolesToHook),
	],
	find: [teamMainHook],
	get: [teamMainHook],
	create: [
		filterToRelated(keys.data, 'data'),
		globalHooks.injectUserId,
		isAllowedToCreateTeams,
		testInputData,
		updateUsersForEachClass,
		teamMainHook,
	], // inject is needing?
	update: [blockedMethod],
	patch: [
		rejectDefaultFilePermissionUpdatesIfNotPermitted,
		testChangesForPermissionRouting,
		updateUsersForEachClass,
		teamMainHook,
	], // todo: filterToRelated(keys.data,'data')
	remove: [
		teamMainHook,
		hasTeamPermission('DELETE_TEAM'),
	],
};

// todo:clear unused values
// todo: update moongose
exports.after = {
	all: [],
	find: [filterToRelated(keys.resFind, 'result.data')], // filterFindResult
	get: [addCurrentUser], // see before (?)
	create: [filterToRelated(keys.resId, 'result')],
	update: [], // test schoolId remove
	patch: [
		isUserIsEmpty,
		addCurrentUser,
		pushUserChangedEvent,
	], // test schoolId remove
	remove: [filterToRelated(keys.resId, 'result')],
};

exports.beforeExtern = {
	all: [
		authenticate('jwt'),
		existId,
		filterToRelated([], 'params.query'),
	],
	find: [],
	get: [],
	create: [blockedMethod],
	update: [blockedMethod],
	patch: [
		dataExist,
		teamRolesToHook,
		globalHooks.hasPermission('TEAM_INVITE_EXTERNAL'),
		hasTeamPermission(['INVITE_EXPERTS', 'INVITE_ADMINISTRATORS']),
		filterToRelated(['userId', 'email', 'role'], 'data'),
		isTeacherDirectlyImport,
	], // later with switch ..see role names
	remove: [blockedMethod],
};

exports.afterExtern = {
	all: [],
	find: [filterToRelated(keys.resFind, 'result.data')],
	get: [],
	create: [],
	update: [],
	patch: [sendInfo, filterToRelated(['message', '_id'], 'result', false)],
	remove: [],
};

exports.beforeAdmin = {
	all: [
		authenticate('jwt'),
		isAdmin,
		existId,
		filterToRelated([], 'params.query'),
	],
	find: [],
	get: [blockedMethod],
	create: [],
	update: [blockedMethod],
	patch: [filterToRelated('userId', 'data')],
	remove: [],
};

exports.afterAdmin = {
	all: [],
	find: [],
	get: [],
	create: [],
	update: [],
	patch: [],
	remove: [],
};<|MERGE_RESOLUTION|>--- conflicted
+++ resolved
@@ -1,17 +1,9 @@
-<<<<<<< HEAD
-const auth = require('@feathersjs/authentication');
-const {
-	Forbidden, BadRequest, Conflict, NotImplemented, NotFound, MethodNotAllowed, NotAcceptable,
-} = require('@feathersjs/errors');
-const logger = require('../../../logger');
-=======
 const { authenticate } = require('@feathersjs/authentication');
 const {
 	Forbidden, BadRequest, Conflict, NotImplemented, NotFound, MethodNotAllowed, NotAcceptable,
 } = require('@feathersjs/errors');
 const { equal: equalIds } = require('../../../helper/compare').ObjectId;
 
->>>>>>> ff88ec47
 const globalHooks = require('../../../hooks');
 const logger = require('../../../logger');
 
@@ -50,13 +42,8 @@
 *   @param {Object::hook} hook
 *   @method all
 *   @ifNotLocal work only for extern requests
-<<<<<<< HEAD
-* */
-const teamMainHook = globalHooks.ifNotLocal(hook => Promise.all([
-=======
 *   */
 const teamMainHook = globalHooks.ifNotLocal((hook) => Promise.all([
->>>>>>> ff88ec47
 	getSessionUser(hook), getTeam(hook), populateUsersForEachUserIdinHookData(hook),
 ]).then(([sessionUser, team, users]) => {
 	const userId = bsonIdToString(hook.params.account.userId);
@@ -217,16 +204,9 @@
 	}
 	const execute = (hook) => {
 		const filter = (data) => {
-<<<<<<< HEAD
-			const reducer = old => (newObject, key) => {
-				if (old[key] !== undefined) { // if related key exist
-					newObject[key] = old[key];
-				}
-=======
 			const reducer = (old) => (newObject, key) => {
 				if (old[key] !== undefined) // if related key exist
 				{ newObject[key] = old[key]; }
->>>>>>> ff88ec47
 				return newObject;
 			};
 
@@ -521,12 +501,7 @@
 		});
 
 		hook.data.userIds.forEach((_) => {
-<<<<<<< HEAD
-			const teamUser = team.userIds.find(tu => isSameId(_.userId, tu.userId));
-
-=======
 			const teamUser = team.userIds.find((tu) => isSameId(_.userId, tu.userId));
->>>>>>> ff88ec47
 			if (isDefined(teamUser)) {
 				if (isDefined(_.role) && !isSameId(teamUser.role, _.role)) {
 					hasChangeRole = true;
