--- conflicted
+++ resolved
@@ -410,7 +410,6 @@
 exports.hasTeamPermission = hasTeamPermission; // to use it global
 
 /**
-<<<<<<< HEAD
  * Hook to reject patches of default file permissions if the patching user
  * does not have the permission DEFAULT_FILE_PERMISSIONS
  * @beforeHook
@@ -426,7 +425,8 @@
 	return context;
 };
 exports.rejectDefaultFilePermissionUpdatesIfNotPermitted = rejectDefaultFilePermissionUpdatesIfNotPermitted;
-=======
+
+/*
  * @helper
  * @param {Object::hook} hook
  * @param {String||BsonId} firstId a teamRoleId
@@ -439,7 +439,6 @@
 	const secondRole = secondId !== '' ? hook.findRole('_id', secondId, 'name') : '';
 	return teamRoleHierarchy.indexOf(firstRole) >= teamRoleHierarchy.indexOf(secondRole);
 };
->>>>>>> 826867c7
 
 /**
  * This hook test what is want to change and execute
@@ -469,20 +468,13 @@
 		const changes = arrayRemoveAddDiffs(team.userIds, hook.data.userIds, 'userId'); // remove add
 		const sessionSchoolId = sessionUser.schoolId;
 		const sessionUserId = bsonIdToString(hook.params.account.userId);
-<<<<<<< HEAD
-=======
-
->>>>>>> 826867c7
+
 		let isLeaveTeam = false;
 		let isRemoveOthers = false;
 		let isAddingFromOwnSchool = false;
 		let isAddingFromOtherSchool = false;
 		let hasChangeRole = false;
-<<<<<<< HEAD
-=======
 		let highestChangedRole = '';
-
->>>>>>> 826867c7
 		const leaveTeam = hasTeamPermission('LEAVE_TEAM');
 		const removeMembers = hasTeamPermission('REMOVE_MEMBERS');
 		const addSchoolMembers = hasTeamPermission('ADD_SCHOOL_MEMBERS');
@@ -497,11 +489,7 @@
 		});
 
 		changes.add.forEach((e) => {
-<<<<<<< HEAD
 			const user = users.find(u => isSameId(e.userId, u._id));
-=======
-			const user = users.find(user => isSameId(e.userId, user._id));
->>>>>>> 826867c7
 			if (isSameId(user.schoolId, sessionSchoolId)) {
 				isAddingFromOwnSchool = true;
 			} else {
@@ -510,11 +498,7 @@
 		});
 
 		hook.data.userIds.forEach((_) => {
-<<<<<<< HEAD
 			const teamUser = team.userIds.find(tu => isSameId(_.userId, tu.userId));
-=======
-			const teamUser = team.userIds.find(teamUser => isSameId(_.userId, teamUser.userId));
->>>>>>> 826867c7
 			if (isDefined(teamUser)) {
 				if (isDefined(_.role) && !isSameId(teamUser.role, _.role)) {
 					hasChangeRole = true;
