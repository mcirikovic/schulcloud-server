const { authenticate } = require('@feathersjs/authentication');
const {
	Forbidden, BadRequest, Conflict, NotImplemented, NotFound, MethodNotAllowed, NotAcceptable,
} = require('@feathersjs/errors');
const { equal: equalIds } = require('../../../helper/compare').ObjectId;
const { SC_SHORT_TITLE } = require('../../../../config/globals');

const globalHooks = require('../../../hooks');
const logger = require('../../../logger');

const { set, get } = require('./scope');
const createEmailText = require('./mail-text.js');
const {
	populateUsersForEachUserIdinHookData,
	getTeamUsers,
	arrayRemoveAddDiffs,
	getTeam,
	updateMissingDataInHookForCreate,
	getSessionUser,
	ifSuperhero,
	isAcceptWay,
} = require('./helpers');
const {
	isArray,
	isArrayWithElement,
	isObject,
	isString,
	hasKey,
	isDefined,
	isUndefined,
	// isNull,
	// isObjectId,
	// isObjectIdWithTryToCast,
	throwErrorIfNotObjectId,
	bsonIdToString,
	isSameId,
	isFunction,
} = require('./collection');

/**
*   main hook for team services
*   @beforeHook
*   @param {Object::hook} hook
*   @method all
*   @ifNotLocal work only for extern requests
*   */
const teamMainHook = globalHooks.ifNotLocal((hook) => Promise.all([
	getSessionUser(hook), getTeam(hook), populateUsersForEachUserIdinHookData(hook),
]).then(([sessionUser, team, users]) => {
	const userId = bsonIdToString(hook.params.account.userId);
	const isSuperhero = ifSuperhero(sessionUser.roles);
	const { method } = hook;

	if (isUndefined([sessionUser, team, sessionUser.schoolId], 'OR')) {
		throw new BadRequest('Bad intern call. (3)');
	}
	const sessionSchoolId = bsonIdToString(sessionUser.schoolId);


	if (method === 'create') {
		// eslint-disable-next-line no-param-reassign
		team = updateMissingDataInHookForCreate(hook, sessionUser);
		users.push(sessionUser);
		hook.data = team;
	} else if (method === 'find') {
		hook.params.query.userIds = { $elemMatch: { userId } };
		return hook;
	}
	// test if session user is in team
	const isAccept = isAcceptWay(hook, team._id, team, users);

	if (isUndefined(isAccept)) {
		const userExist = team.userIds.some((_user) => isSameId(_user.userId, userId));
		const schoolExist = team.schoolIds.includes(sessionSchoolId);

		if (isUndefined([userExist, schoolExist], 'OR')) {
			throw new Forbidden('You have not the permission to access this. (1)', { userExist, schoolExist });
		}
	}

	let teamUsers;
	if (hasKey(hook, 'data') && isArrayWithElement(hook.data.userIds)) {
		teamUsers = getTeamUsers(hook, team, users, sessionSchoolId);
		hook.data.userIds = teamUsers;
	}

	set(hook, 'sessionUser', sessionUser);
	set(hook, 'isSuperhero', isSuperhero);
	set(hook, 'newUsers', teamUsers || []);

	return hook;
}).catch((err) => {
	logger.warning(err);
	throw new BadRequest('Bad response.');
}));

/**
 * mapped userIds from class to userIds, clear all double userId inputs
 * @beforeHook
 * @param {Object::hook} hook
 * @return {Object::hook}
 */
const updateUsersForEachClass = (hook) => {
	if (hasKey(hook.data) || !isArrayWithElement(hook.data.classIds)) {
		return hook;
	}

	const newUserList = [hook.params.account.userId]; // add current userId?
	const add = (id) => {
		if (!newUserList.includes(id)) {
			throwErrorIfNotObjectId(id);
			newUserList.push(bsonIdToString(id));
		}
	};

	return hook.app.service('classes').find({
		query: {
			$or: hook.data.classIds.map((_id) => {
				throwErrorIfNotObjectId(_id);
				return { _id };
			}),
		},
	}).then((classes) => {
		// add userIds from classes
		classes.data.forEach((classObj) => {
			classObj.userIds.forEach((_id) => {
				add(_id);
			});
		});

		// add userIds from userId list
		hook.data.userIds.forEach((objOrId) => {
			add((isObject(objOrId) ? objOrId.userId : objOrId));
		});
		// update userId list
		hook.data.userIds = newUserList;
		return hook;
	}).catch((err) => {
		logger.warning(err);
		throw new BadRequest('Wrong input. (6)');
	});
};

/**
 * test if id exist and id a valid moongose object id
 * @beforeHook
 * @param {Object::hook} hook
 * @return {Promise::hook}
 */
const existId = (hook) => {
	if (!['find', 'create'].includes(hook.method)) {
		if (!hook.id) {
			throw new Forbidden('Operation on this service requires an id!');
		}
		throwErrorIfNotObjectId(hook.id);
	}
	return hook;
};

/**
 * @beforeHook
 * @param {Object::hook} - test and update missing data for methodes that contain hook.data
 * @method post
 * @return {Object::hook}
 */
const testInputData = (hook) => {
	if (isUndefined(hook.data.userIds)) {
		hook.data.userIds = [];
	} else if (!isArray(hook.data.userIds)) {
		throw new BadRequest('Wrong input. (3)');
	}

	if (isUndefined(hook.data.classIds)) {
		hook.data.classIds = [];
	} else if (!isArray(hook.data.classIds)) {
		throw new BadRequest('Wrong input. (4)');
	}
	return hook;
};

/**
 * @beforeHook
 * @param {Object::hook} - block this methode for every request
 * @throws {errors} new errors.MethodNotAllowed('Method is not allowed!');
 */
const blockedMethod = () => {
	logger.warning('[teams]', 'Method is not allowed!');
	throw new MethodNotAllowed('Method is not allowed!');
};

/**
 * @hook
 * @ifNotLocal
 * @param {Array of strings} keys
 * @param {Array::String || StringPath} path - the object path to filtered data in hook or
 * @param {Boolean} [_ifNotLocal=true] - pass all input to the ifNotLocal hook
 * @param {Object} [objectToFilter] - is optional otherwise the hook is used
 * @return {function::globalHooks.ifNotLocal(hook)}
 * @example filterToRelated(['_id','userIds'], 'result.data') in hook.result.data all keys are removed
 * 			that are not _id, or userIds
 */
const filterToRelated = (keys, path, _ifNotLocal = true, objectToFilter) => {
	const keysArr = Array.isArray(keys) ? keys : [keys];
	const execute = (hook) => {
		const filter = (data) => {
			const reducer = (old) => (newObject, key) => {
				if (old[key] !== undefined) { // if related key exist
					newObject[key] = old[key];
				}
				return newObject;
			};

			let out;
			if (Array.isArray(data)) {
				out = data.map((element) => keysArr.reduce(reducer(element), {}));
			} else {
				out = keysArr.reduce(reducer(data), {});
			}
			return out;
		};

		if (typeof path === 'string') {
			path = path.split('.');
		}
		const result = objectToFilter || hook;
		let link; let
			linkKey;
		const target = path.length > 0 ? path.reduce((stack, key) => {
			if (stack[key] === undefined) {
				throw new NotImplemented('The path do not exist.');
			}
			const newTarget = stack[key];
			link = stack;
			linkKey = key;
			return newTarget;
		}, result) : result;

		link[linkKey] = filter(target);
		return result;
	};

	let resHook;
	if (_ifNotLocal === true) {
		resHook = globalHooks.ifNotLocal(execute);
	} else {
		resHook = execute;
	}

	return resHook;
};
exports.filterToRelated = filterToRelated;

/**
 * @hook
 * @param {Object::hook}
 * @return {Object::hook}
 */
const dataExist = (hook) => {
	if (isUndefined(hook.data) || !isObject(hook.data)) {
		throw new BadRequest('Wrong input data.');
	}
	return hook;
};

/**
 * @afterHook
 * @param {Object::hook}
 * @return {Object::hook}
 */
const pushUserChangedEvent = async (hook) => {
	// todo take data from hook, postet data and return
	const team = await getTeam(hook);
	const oldUsers = team.userIds;
	const newUsers = hook.result.userIds;

	if (isUndefined(oldUsers) || isUndefined(newUsers)) {
		// logger.warning('No user infos.', { oldUsers, newUsers });
		// todo: cheak if undefined valid situation or not
		return hook;
	}

	const changes = arrayRemoveAddDiffs(oldUsers, newUsers, 'userId');

	if (isArrayWithElement(changes.remove) || isArrayWithElement(changes.add)) {
		set(hook, 'changes', changes);
		hook.app.emit('teams:after:usersChanged', hook);
	}

	return hook;
};

/**
 * Add teamroles to hook.teamroles.
 * Make avaible that you can use hook.findRole();
 * if you use it without hook object pass {app} as parameter
 * @hook
 * @param {Object::hook}
 * @return {Object::hook}
 */
const teamRolesToHook = (hook) => {
	/** execute one time */
	if (isFunction(hook.findRole) && isDefined(hook.teamroles)) {
		return hook;
	}
	return hook.app.service('roles').find({
		query: { name: /team/i },
	}).then((roles) => {
		if (roles.data.length <= 0) {
			throw new NotFound('No team role found. (1)');
		}

		hook.teamroles = roles.data; // add team roles with permissions to hook

		/**
         * @param {String} key
         * @param {Object||String} value search value
         * @param {String} [resultKey] if only one value of a key should return
         * @example hook.findRole('name','teamowner');
         * @example hook.findRole('name','teamleader','permissions');
         */
		hook.findRole = (key, value, resultKey) => { // add a search function to hook
			const self = hook;

			if (isUndefined(self.teamroles)) {
				throw new NotFound('No team role found. (2)');
			}

			if (isUndefined(key) || isUndefined(value)) {
				logger.warning('Bad input for findRole: ', { key, value });
				throw new NotFound('No team role found. (3)');
			}
			// is already a role ..for example if request use $populate
			if (isObject(value) && value._id) {
				value = value[key];
			}
			const role = self.teamroles.find((teamroles) => teamroles[key].toString() === value.toString());
			let out;
			if (role && resultKey) {
				out = role[resultKey];
			} else if (role) {
				out = role;
			} else {
				logger.warning(JSON.stringify({ role, value, resultKey }));
				throw new NotFound('No team role found. (4)');
			}
			return out;
		};

		if (hook.method !== 'find') {
			const resolveInheritance = (role, stack = []) => {
				stack = stack.concat(role.permissions);
				if (role.roles.length <= 0) return stack;
				const searchRole = hook.findRole('_id', role.roles[0]); // take only first target ...more not exist
				return resolveInheritance(searchRole, stack);
			};

			hook.teamroles.forEach((role) => {
				const solvedAllPermissions = resolveInheritance(role);
				role.permissions = solvedAllPermissions;
			});
		}
		return hook;
	}).catch((err) => {
		throw new BadRequest('Can not resolve team roles.', err);
	});
};
exports.teamRolesToHook = teamRolesToHook;

/**
 * @hook
 * @method get,patch,delete,create but do not work with find
 * @param {Array::String||String} permsissions
 * @param {String} _teamId
 * @return {function::function(hook)}
 * @ifNotLocal
 */
const hasTeamPermission = (permsissions, _teamId) => globalHooks.ifNotLocal((hook) => {
	if (get(hook, 'isSuperhero') === true) {
		return Promise.resolve(hook);
	}
	if (isString(permsissions)) {
		permsissions = [permsissions];
	}
	return Promise.all(
		[getSessionUser(hook), teamRolesToHook(hook), getTeam(hook)],
	).then(([, ref, team]) => {
		if (get(hook, 'isSuperhero') === true) {
			return Promise.resolve(hook);
		}
		const userId = bsonIdToString(hook.params.account.userId);
		const teamId = _teamId || hook.teamId || hook.id;
		const teamUser = team.userIds.find((_user) => isSameId(_user.userId, userId));

		if (isUndefined(teamUser)) {
			throw new NotFound(`Session user is not in this team userId=${userId} teamId=${teamId}`);
		}

		const teamRoleId = teamUser.role;
		const userTeamPermissions = ref.findRole('_id', teamRoleId, 'permissions');

		permsissions.forEach((_permsission) => {
			if (userTeamPermissions.includes(_permsission) === false) {
				throw new Forbidden(`No permission=${_permsission} found!`);
			}
		});

		return Promise.resolve(hook);
	}).catch((err) => {
		logger.warning(err);
		throw new Forbidden('You have not the permission to access this. (2)');
	});
});
exports.hasTeamPermission = hasTeamPermission; // to use it global

/**
 * Hook to reject patches of default file permissions if the patching user
 * does not have the permission DEFAULT_FILE_PERMISSIONS
 * @beforeHook
 */
const rejectDefaultFilePermissionUpdatesIfNotPermitted = (context) => {
	if (isUndefined(context.data)) {
		return context;
	}
	const updatesDefaultFilePermissions = isDefined(context.data.filePermission);
	if (updatesDefaultFilePermissions) {
		return hasTeamPermission('DEFAULT_FILE_PERMISSIONS')(context);
	}
	return context;
};
exports.rejectDefaultFilePermissionUpdatesIfNotPermitted = rejectDefaultFilePermissionUpdatesIfNotPermitted;

/*
 * @helper
 * @param {Object::hook} hook
 * @param {String||BsonId} firstId a teamRoleId
 * @param {String||BsonId} secondId another teamRoleId
 * @return {Boolena} returns true if the first Role is equal or higher in the hierarchy of team-roles
 */
const isHigherOrEqualTeamrole = (hook, firstId, secondId) => {
	const teamRoleHierarchy = ['teamleader', 'teamadministrator', 'teamowner'];
	const firstRole = hook.findRole('_id', firstId, 'name');
	const secondRole = secondId !== '' ? hook.findRole('_id', secondId, 'name') : '';
	return teamRoleHierarchy.indexOf(firstRole) >= teamRoleHierarchy.indexOf(secondRole);
};

/**
 * This hook test what is want to change and execute
 * for every changed keys the permission check for it.
 * @beforeHook
 * @ifNotLocal
 */
const testChangesForPermissionRouting = globalHooks.ifNotLocal(async (hook) => {
	const d = hook.data;
	if (isUndefined(d)) {
		return hook;
	}

	const sessionUser = await getSessionUser(hook);
	if (get(hook, 'isSuperhero')) return Promise.resolve(hook);

	// hasTeamPermission throw error if do not have the permission. Superhero is also test.
	if (isDefined([d.times, d.color, d.description, d.name, d.startDate, d.untilDate], 'OR')) {
		(hasTeamPermission('RENAME_TEAM'))(hook); // throw error if has not the permission
	}
	if (isUndefined(d.userIds)) {
		return hook;
	}
	return Promise.all([
		getTeam(hook), populateUsersForEachUserIdinHookData(hook),
	]).then(([team, users]) => {
		const changes = arrayRemoveAddDiffs(team.userIds, hook.data.userIds, 'userId'); // remove add
		const sessionSchoolId = sessionUser.schoolId;
		const sessionUserId = bsonIdToString(hook.params.account.userId);

		let isLeaveTeam = false;
		let isRemoveOthers = false;
		let isAddingFromOwnSchool = false;
		let isAddingFromOtherSchool = false;
		let hasChangeRole = false;
		let highestChangedRole = '';
		const leaveTeam = hasTeamPermission('LEAVE_TEAM');
		const removeMembers = hasTeamPermission('REMOVE_MEMBERS');
		const addSchoolMembers = hasTeamPermission('ADD_SCHOOL_MEMBERS');
		const changeTeamRoles = hasTeamPermission('CHANGE_TEAM_ROLES');

		changes.remove.forEach((e) => {
			if (isSameId(e.userId, sessionUserId)) {
				isLeaveTeam = true;
			} else {
				isRemoveOthers = true;
			}
		});

		changes.add.forEach((e) => {
			const user = users.find((u) => isSameId(e.userId, u._id));
			if (isSameId(user.schoolId, sessionSchoolId)) {
				isAddingFromOwnSchool = true;
			} else {
				isAddingFromOtherSchool = true;
			}
		});

		hook.data.userIds.forEach((_) => {
			const teamUser = team.userIds.find((tu) => isSameId(_.userId, tu.userId));
			if (isDefined(teamUser)) {
				if (isDefined(_.role) && !isSameId(teamUser.role, _.role)) {
					hasChangeRole = true;
					if (isHigherOrEqualTeamrole(hook, _.role, highestChangedRole)) highestChangedRole = _.role;
					if (isHigherOrEqualTeamrole(hook, teamUser.role, highestChangedRole)) {
						highestChangedRole = teamUser.role;
					}
				}
			}
		});

		const wait = [];
		if (isAddingFromOtherSchool) {
			throw new Forbidden('Can not adding users from other schools.');
		}
		if (isLeaveTeam) {
<<<<<<< HEAD
			let amountOfTeamowner = 0; // only counter, do not have to be the real amount of Teamowners!
			let isTeamowner = false;
			for (const user of team.userIds) {
				if (user.userId.toString() === sessionUserId) {
					if (hook.findRole('_id', user.role, 'name') === 'teamowner') {
						isTeamowner = true;
					} else {
						break;
					}
				}
				if (hook.findRole('_id', user.role, 'name') === 'teamowner') {
					amountOfTeamowner += 1;
					if (amountOfTeamowner === 2) {
						break;
					}
				}
			}

			if (!isTeamowner || amountOfTeamowner !== 1) {
				wait.push(leaveTeam(hook) // return roles
					.catch(() => {
						throw new Forbidden('Permission LEAVE_TEAM is missing.');
					}));
			} else {
				throw new Forbidden('There have to be an other teamowner to leave a group as teamowner');
			}
=======
			wait.push(leaveTeam(hook).catch(() => {
				throw new Forbidden('Permission LEAVE_TEAM is missing.');
			}));
>>>>>>> 371beebc
		}

		if (isRemoveOthers) {
			wait.push(removeMembers(hook).catch(() => {
				throw new Forbidden('Permission REMOVE_MEMBERS is missing.');
			}));
		}

		if (isAddingFromOwnSchool) {
			wait.push(addSchoolMembers(hook).catch(() => {
				throw new Forbidden('Permission ADD_SCHOOL_MEMBERS is missing.');
			}));
		}

		if (hasChangeRole) {
			wait.push(changeTeamRoles(hook).catch(() => {
				throw new Forbidden('Permission CHANGE_TEAM_ROLES is missing.');
			}));

			const sessionUserTeamUser = team.userIds.find((user) => equalIds(user.userId, sessionUserId));
			const sessionUserTeamRole = ((sessionUserTeamUser || {}).role).toString();
			if (!isHigherOrEqualTeamrole(hook, sessionUserTeamRole, highestChangedRole)) {
				wait.push(Promise.reject(new Forbidden('You cant change a Permission higher than yours')));
			}
		}

		return Promise.all(wait).then(() => hook).catch((err) => {
			throw err;
		});
	}).catch((err) => {
		logger.warning(err);
		throw new Forbidden('You have not the permission to access this. (4)');
	});
});

const sendInfo = (hook) => {
	const email = hook.data.email || (hook.result.user || {}).email;

	if (isUndefined(email) || isUndefined(hook.result.linkData)) {
		return hook;
	}

	return getSessionUser(hook).then((user) => {
		globalHooks.sendEmail(hook, {
			subject: `${SC_SHORT_TITLE}: Team-Einladung`,
			emails: [email],
			content: {
				text: createEmailText(hook, user),
			},
		});
		return hook;
	}).catch((err) => {
		logger.warning(err);
		throw new NotAcceptable('Errors on user detection');
	});
};
// exports.sendInfo = sendInfo;

/**
 * @afterHook
 * @method patch,get
 * @param {Object::hook} hook - Add the current user to top level,
 *                              easy access of it role and permissions.
 * @return {Object::hook}
 */
const addCurrentUser = globalHooks.ifNotLocal((hook) => {
	if (hasKey(hook.result, 'userIds')) {
		const userId = bsonIdToString(hook.params.account.userId);
		const { userIds } = hook.result;
		const user = {
			...userIds.find(
				(u) => isSameId(u.userId._id || u.userId, userId),
			),
		};
		if (isUndefined([user, user.role], 'OR')) {
			logger.warning(
				'Can not execute addCurrentUser for unknown user. '
				+ 'Or user execute a patch with the result that he has left the team.',
				{ userId },
			);
			return hook;
		}
		const roleId = (user.role || {})._id || user.role; // first populated, second only id;
		throwErrorIfNotObjectId(roleId);
		const role = hook.findRole('_id', roleId);
		user.permissions = role.permissions;
		user.name = role.name;
		hook.result.user = user;
	}
	return hook;
});

/**
 * Test if the sessionUser is allowed to create a team. Every teacher and admin can create teams.
 * Students can create teams if it is not disabled (can be blocked by school settings)
 * If not throw an error.
 * @beforeHook
 */
const isAllowedToCreateTeams = (hook) => getSessionUser(hook).then((sessionUser) => hook
	.app.service('schools').get(hook.data.schoolId).then((school) => {
		const roleNames = sessionUser.roles.map((role) => role.name);
		if (roleNames.includes('superhero')
		|| roleNames.includes('administrator')
		|| roleNames.includes('teacher')
		|| roleNames.includes('student')) {
			if (roleNames.includes('student') && !school.isTeamCreationByStudentsEnabled) {
				throw new Forbidden('Your school admin does not allow team creations by students.');
			}
		} else {
			throw new Forbidden('Only administrator, teacher and students can create teams.');
		}

		return hook;
	}));

/**
 * Test if data.userId is set. If true it test if the role is teacher. If not throw an error.
 * @beforeHook
 */
const isTeacherDirectlyImport = (hook) => {
	const { userId } = hook.data;
	if (userId) {
		return hook.app.service('users').get(userId, { query: { $populate: 'roles' } }).then((user) => {
			const roleNames = user.roles.map((role) => role.name);
			if (!roleNames.includes('teacher')) {
				throw new BadRequest('Is no teacher');
			}
			return hook;
		}).catch((err) => {
			logger.warning(err);
			throw new Forbidden('You have not the permission to do this.');
		});
	}
	return hook;
};

/**
 * Test if the sessionUser has the role administrator.
 * If not throw an error.
 * @beforeHook
 */
const isAdmin = (hook) => getSessionUser(hook).then((sessionUser) => {
	const roleNames = sessionUser.roles.map((role) => role.name);
	if (!roleNames.includes('administrator')) {
		throw new Forbidden('Only administrators can do this.');
	}

	return hook;
});

/**
 * @afterHook
 */
const isUserIsEmpty = (hook) => {
	let out;
	if (hasKey(hook.result, 'userIds') && isDefined(hook.id)) {
		if (!isArrayWithElement(hook.result.userIds)) {
			out = hook.app.service('teams').remove(hook.id).then(() => {
				hook.result = {};
				return hook;
			}).catch((err) => {
				logger.warning(err);
				throw new Conflict('It want to remove the team with no user, but do not found it.');
			});
		}
	} else {
		out = hook;
	}
	return out;
};

const keys = {
	resFind: ['_id', 'name', 'times', 'description', 'userIds', 'color'],
	resId: ['_id'],
	query: ['$populate', '$limit', '$skip'],
	data: [
		'filePermission',
		'name',
		'times',
		'description',
		'userIds',
		'color',
		'features',
		'ltiToolIds',
		'classIds',
		'startDate',
		'untilDate',
		'schoolId',
	],
};

// todo: TeamPermissions
exports.before = {
	all: [
		authenticate('jwt'),
		existId,
		filterToRelated(keys.query, 'params.query'),
		globalHooks.ifNotLocal(teamRolesToHook),
	],
	find: [teamMainHook],
	get: [teamMainHook],
	create: [
		filterToRelated(keys.data, 'data'),
		globalHooks.injectUserId,
		isAllowedToCreateTeams,
		testInputData,
		updateUsersForEachClass,
		teamMainHook,
	], // inject is needing?
	update: [blockedMethod],
	patch: [
		rejectDefaultFilePermissionUpdatesIfNotPermitted,
		testChangesForPermissionRouting,
		updateUsersForEachClass,
		teamMainHook,
	], // todo: filterToRelated(keys.data,'data')
	remove: [
		teamMainHook,
		hasTeamPermission('DELETE_TEAM'),
	],
};

// todo:clear unused values
// todo: update moongose
exports.after = {
	all: [],
	find: [filterToRelated(keys.resFind, 'result.data')], // filterFindResult
	get: [addCurrentUser], // see before (?)
	create: [filterToRelated(keys.resId, 'result')],
	update: [], // test schoolId remove
	patch: [
		isUserIsEmpty,
		addCurrentUser,
		pushUserChangedEvent,
	], // test schoolId remove
	remove: [filterToRelated(keys.resId, 'result')],
};

exports.beforeExtern = {
	all: [
		authenticate('jwt'),
		existId,
		filterToRelated([], 'params.query'),
	],
	find: [],
	get: [],
	create: [blockedMethod],
	update: [blockedMethod],
	patch: [
		dataExist,
		teamRolesToHook,
		globalHooks.hasPermission('TEAM_INVITE_EXTERNAL'),
		hasTeamPermission(['INVITE_EXPERTS', 'INVITE_ADMINISTRATORS']),
		filterToRelated(['userId', 'email', 'role'], 'data'),
		isTeacherDirectlyImport,
	], // later with switch ..see role names
	remove: [blockedMethod],
};

exports.afterExtern = {
	all: [],
	find: [filterToRelated(keys.resFind, 'result.data')],
	get: [],
	create: [],
	update: [],
	patch: [sendInfo, filterToRelated(['message', '_id'], 'result', false)],
	remove: [],
};

exports.beforeAdmin = {
	all: [
		authenticate('jwt'),
		isAdmin,
		existId,
		filterToRelated([], 'params.query'),
	],
	find: [],
	get: [blockedMethod],
	create: [],
	update: [blockedMethod],
	patch: [filterToRelated('userId', 'data')],
	remove: [],
};

exports.afterAdmin = {
	all: [],
	find: [],
	get: [],
	create: [],
	update: [],
	patch: [],
	remove: [],
};<|MERGE_RESOLUTION|>--- conflicted
+++ resolved
@@ -518,7 +518,6 @@
 			throw new Forbidden('Can not adding users from other schools.');
 		}
 		if (isLeaveTeam) {
-<<<<<<< HEAD
 			let amountOfTeamowner = 0; // only counter, do not have to be the real amount of Teamowners!
 			let isTeamowner = false;
 			for (const user of team.userIds) {
@@ -544,12 +543,7 @@
 					}));
 			} else {
 				throw new Forbidden('There have to be an other teamowner to leave a group as teamowner');
-			}
-=======
-			wait.push(leaveTeam(hook).catch(() => {
-				throw new Forbidden('Permission LEAVE_TEAM is missing.');
-			}));
->>>>>>> 371beebc
+			
 		}
 
 		if (isRemoveOthers) {
