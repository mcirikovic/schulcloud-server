const service = require('feathers-mongoose');
const {
	BadRequest,
	Forbidden,
	GeneralError,
	NotFound,
} = require('@feathersjs/errors');
const hooks = require('./hooks');
const { warn } = require('../../logger/index');
const { teamsModel } = require('./model');
const { userModel } = require('../user/model');
const {
	createUserWithRole,
	removeDuplicatedTeamUsers,
} = require('./hooks/helpers');
const {
	getBasic,
	extractOne,
	getTeam,
	patchTeam,
	getSessionUser,
	removeInvitedUserByEmail,
	getUpdatedSchoolIdArray,
} = require('./helpers');
const {
	isArray,
	isArrayWithElement,
	isString,
	isDefined,
	isUndefined,
	bsonIdToString,
	isSameId,
} = require('./hooks/collection');
const { ScopePermissionService, ScopeListService } = require('../helpers/scopePermissions');
// const {teamRolesToHook} = require('./hooks');
// todo docs require

<<<<<<< HEAD
const AdminOverview = require('./services/admin');
=======
class AdminOverview {
	constructor(options) {
		this.options = options || {};
		this.docs = {};

		if (process.env.SC_SHORT_TITLE === undefined) {
			warn('SC_SHORT_TITLE is not defined.');
		}
	}

	static testIfUserByRoleExist(team, roleId) {
		return team.userIds.some(user => isSameId(user.role, roleId));
	}

	static removeMemberBySchool(team, schoolId) {
		return team.userIds.filter(user => !isSameId(user.schoolId, schoolId));
	}

	static getMembersBySchool(team, schoolId) {
		return team.userIds.filter(user => isSameId(user.schoolId, schoolId));
	}

	static getIsOwnerStats(ref, sessionUser, team) {
		const selectedRole = ref.findRole('name', 'teamowner', '_id');
		const ownerExist = AdminOverview.testIfUserByRoleExist(team, selectedRole);
		const { schoolId } = sessionUser;
		const isOwnerSchool = isSameId(schoolId, team.schoolId);
		return {
			ownerExist,
			isOwnerSchool,
			schoolId,
			selectedRole,
		};
	}

	static getKeys(obj, keys) {
		return keys.reduce((newObj, key) => {
			newObj[key] = obj[key];
			return newObj;
		}, {});
	}

	static mapped(teams, sessionSchoolId) {
		return teams.data.map((team) => {
			const mySchool = isSameId(team.schoolId, sessionSchoolId);
			const otherSchools = team.schoolIds.length > 1;
			let schoolMembers = AdminOverview.getMembersBySchool(team, sessionSchoolId);
			const ownerExist = team.userIds.some(user => user.role.name === 'teamowner'); // role is populated

			const reducedSchoolMembers = [];
			schoolMembers.forEach((m) => {
				if (m.userId) {
					const obj = {
						role: m.role.name,
						user: AdminOverview.getKeys(m.userId, ['roles', '_id', 'firstName', 'lastName']),
					};
					reducedSchoolMembers.push(obj);
				}
			});

			schoolMembers = reducedSchoolMembers.map((m) => {
				m.user.roles = (m.user.roles || []).map(role => role.name);
				return m;
			});

			return {
				// todo ownerExist -> ref role needed
				membersTotal: team.userIds.length,
				name: team.name,
				_id: team._id,
				color: team.color,
				desciption: team.desciption,
				mySchool,
				otherSchools,
				createdAt: team.createdAt,
				ownerExist,
				//      ownerSchool:team.schoolId.name,
				schools: team.schoolIds.map(s => AdminOverview.getKeys(s, ['name', '_id'])),
				schoolMembers,
			};
		});
	}

	find(params) {
		return getSessionUser(this, params).then((sessionUser) => {
			const { schoolId } = sessionUser;
			return this.app.service('teams').find({
				query: {
					schoolIds: schoolId,
					// userIds: { $elemMatch: { schoolId } },
					$populate: [{ path: 'userIds.role' }, {
						path: 'userIds.userId',
						populate: { path: 'roles' },
					}, 'schoolIds'], // schoolId
				},
			})
				.then(teams => AdminOverview.mapped(teams, schoolId))
				.catch((err) => {
					throw new BadRequest('Can not execute team find.', err);
				});
		});
	}

	/**
     * If team is create at this school and owner if not exist,
     * the school admin can set a new owner for this team.
     * If school is created from other school and *userId is not set*,
     * it remove all users from own school.
     * @param {String} teamId
     * @param {Object} data data.userId
     * @param {Object} params
     */
	patch(teamId, { userId }, params) {
		return getBasic(this, teamId, params).then(([ref, sessionUser, team]) => {
			const {
				ownerExist,
				isOwnerSchool,
				selectedRole,
				schoolId,
			} = AdminOverview.getIsOwnerStats(ref, sessionUser, team);
			// const userId = data.userId;
			let { userIds } = team;

			if (!ownerExist && isOwnerSchool && isDefined(userId)) {
				userIds.push(createUserWithRole(ref, { userId, schoolId, selectedRole }));
			} else if (!isOwnerSchool && isUndefined(userId)) {
				userIds = AdminOverview.removeMemberBySchool(team, schoolId);
			} else {
				throw new BadRequest('Wrong inputs.');
			}

			return patchTeam(this, teamId, { userIds }, params);
		});
	}

	/**
     * If team is created at own school, it remove it.
     * @param {*} teamId
     * @param {*} params
     */
	remove(teamId, params) {
		return getBasic(this, teamId, params).then(([ref, sessionUser, team]) => {
			const { isOwnerSchool } = AdminOverview.getIsOwnerStats(ref, sessionUser, team);
			if (isUndefined(isOwnerSchool)) {
				throw new Forbidden('You have not the permission.');
			}
			return this.app.service('teams').remove(teamId);
		});
	}


	/**
    * Contact Owner part
    */

	static getOwner(team, ownerRoleId) {
		return team.userIds.find(user => isSameId(user.role, ownerRoleId));
	}

	static formatText(text) {
		// todo
		return text;
	}

	static getRestrictedQuery(teamIds, schoolId) {
		let query = teamIds.map(_id => ({ _id }));
		query = { $or: query, $populate: [{ path: 'userIds.userId' }] };
		query.schoolIds = schoolId;
		return { query };
	}

	/**
     * Over this services method can administrators can send message for school teams.
     * It has a batch logic to send the same message to different teams.
     * This message contact the owner of this teams over his email.
     * @param {Object::{message:String,teamIds:String||Array::String}} data
     * @param {*} params
     */
	create({ message, teamIds }, params) {
		//  const message = data.message;
		//  let teamIds = data.teamIds;

		if (isUndefined([teamIds, message], 'OR')) {
			throw new BadRequest('Missing parameter');
		}
		if (!isArray(teamIds)) {
			// eslint-disable-next-line no-param-reassign
			teamIds = [teamIds];
		}
		if (teamIds.length <= 0 || !isString(message)) {
			throw new BadRequest('Wrong value.');
		}

		return Promise.all(
			[getSessionUser(this, params), hooks.teamRolesToHook(this)],
		).then(([{ schoolId }, ref]) => this.app.service('teams')
			.find((this.getRestrictedQuery(teamIds, schoolId))).then((teams) => {
				// eslint-disable-next-line no-param-reassign
				teams = teams.data;
				if (!isArrayWithElement(teams)) {
					throw new NotFound('No team found.');
				}

				const subject = `${process.env.SC_SHORT_TITLE}: Team-Anfrage`;
				const mailService = this.app.service('/mails');
				const ownerRoleId = ref.findRole('name', 'teamowner', '_id');
				const emails = teams.reduce((stack, team) => {
					const owner = AdminOverview.getOwner(team, ownerRoleId);
					if (isDefined(owner.userId.email)) {
						stack.push(owner.userId.email);
					}
					return stack;
				}, []);
				const content = {
					text: this.formatText(message) || 'No alternative mailtext provided. Expected: HTML Template Mail.',
					html: '',
				};
>>>>>>> 2a338c9c


class Get {
	constructor(options) {
		this.options = options || {};
		this.docs = {};
	}

	/**
     * @param {} params
     */
	find(params) {
		return getSessionUser(this, params).then((sessionUser) => {
			const { email } = sessionUser;
			const restrictedFindMatch = { invitedUserIds: { $elemMatch: { email } } };
			return this.app.service('teams').find({ query: restrictedFindMatch });
		});
	}

	setup(app) {
		this.app = app;
	}
}

/**
 * @attantion Please send no feedback if user is not found!
 */
class Add {
	constructor(options) {
		this.options = options || {};
		this.docs = {};
	}

	/**
     * @private
     * @return {Promise::bsonId||stringId} Expert school id.
     */
	_getExpertSchoolId() {
		return this.app.service('schools').find({ query: { purpose: 'expert' } })
			.then(schools => extractOne(schools, '_id')
				.then(id => bsonIdToString(id)))
			.catch((err) => {
				throw new GeneralError('Experte: Fehler beim Abfragen der Schule.', err);
			});
	}

	/**
     * @private
     * @return {Promise::bsonId||stringId} Expert role id.
     */
	_getExpertRoleId() {
		return this.app.service('roles')
			.find({ query: { name: 'expert' } })
			.then(roles => extractOne(roles, '_id')
				.then(id => bsonIdToString(id)))
			.catch((err) => {
				throw new GeneralError('Experte: Fehler beim Abfragen der Rolle.', err);
			});
	}

	/**
     * @private
     * @param {String} email
     * @return {Promise::User}
     */
	async _getUsersByEmail(email) {
		return this.app.service('users').find({
			query: {
				email,
				$populate: [{ path: 'roles' }],
			},
		})
			.then(users => extractOne(users))
			.catch((err) => {
				throw err;
			});
	}

	/**
     * @private
     * @param {Object::{esid::String, email::String, teamId::String, importHash::String}} opt
     * @param {Boolean} isUserCreated default = false
     */
	async _generateLink({
		esid, email, teamId, importHash,
	}, isUserCreated = false) {
		if (isUserCreated === false && isUndefined(importHash)) {
			return Promise.resolve({ shortLink: `${process.env.HOST}/teams/${teamId}` });
		}
		const { app } = this;
		if (isDefined(importHash)) {
			const regex = new RegExp(importHash);
			const links = await app.service('link').find({ query: { target: regex } });
			return extractOne(links).then((linkData) => {
				linkData.shortLink = `${process.env.HOST}/link/${linkData._id}`;
				return linkData;
			});
		}

		return app.service('/expertinvitelink')
			.create({ esid, email })
			.catch((err) => {
				throw new GeneralError('Experte: Fehler beim Erstellen des Einladelinks.', err);
			});
	}

	/**
     * Use for email invites
     * @private
     * @param {Object::{email::String, role::String, teamId::String}} opt
     * @return {Object::
     *      schoolId::String,
     *      isUserCreated::Boolean,
     *      user::Object::User,
     *      team::Object::Team,
     * }}
     */
	async _collectUserAndLinkData({ email, role, teamId }) {
		return Promise.all([
			// eslint-disable-next-line no-underscore-dangle
			this._getUsersByEmail(email),
			// eslint-disable-next-line no-underscore-dangle
			this._getExpertSchoolId(),
			// eslint-disable-next-line no-underscore-dangle
			this._getExpertRoleId(),
			getTeam(this, teamId),
		]).then(async ([user, schoolId, expertRoleId, team]) => {
			let isUserCreated = false;
			let isResend = false;
			let userRoleName;
			if (isUndefined(user) && role === 'teamexpert') {
				const newUser = {
					email, schoolId, roles: [expertRoleId], firstName: 'Experte', lastName: 'Experte',
				};
				// eslint-disable-next-line no-param-reassign
				user = await userModel.create(newUser);
				isUserCreated = true;
			}

			if (isUserCreated || isDefined(role)) {
				userRoleName = role;
			} else {
				const teamUser = team.invitedUserIds.find(invited => invited.email === email);
				isResend = true;
				userRoleName = (teamUser || {}).role || role;
			}

			// if role teamadmin by import from teacher over email and
			// no user exist, the user is undefined
			if (isUndefined(user)) {
				throw new BadRequest('User must exist.');
			}
			if (isUndefined(userRoleName)) {
				throw new BadRequest('For this case the team role for user must be set.');
			}
			return {
				esid: schoolId,
				isUserCreated,
				isResend,
				user,
				team,
				userRoleName,
				importHash: user.importHash,
			};
		}).catch((err) => {
			warn(err);
			throw new BadRequest('Can not resolve the user information.');
		});
	}

	/**
     * Format the response.
     * @private
     * @param {Object} opt
     * @param {Object} opt.linkData
     * @param {Object} opt.user
     * @param {Object} [opt.isUserCreated = false]
     * @param {Object} [opt.isResend = false]
     * @param {Object} [opt.email]
     */
	static _response(opt) {
		if (isUndefined([opt.linkData, opt.user], 'OR')) {
			throw new BadRequest('Can not complete the response');
		}
		opt.message = 'Success!';
		opt.isUserCreated = opt.isUserCreated || false;
		opt.isResend = opt.isResend || false;
		return opt;
	}

	/**
     * @private
     * @param {Object::{email::String, role::String, teamId::String}} opt
     * @param {Object::params} params The request params.
     * @return {Promise::{
     * message: 'Success!',
     * linkData::Object~from this._generateLink(),
     * user::Object::User,
     * role::String
     * }}
     */
	async _userImportById(teamId, { userId, role }, params) {
		//  const { userId, role } = data;
		const [ref, user, team] = await getBasic(this, teamId, params, userId);
		const { schoolId } = user;
		const schoolIds = getUpdatedSchoolIdArray(team, user);
		let { userIds } = team;
		userIds.push(createUserWithRole(ref, { userId, selectedRole: role, schoolId }));
		userIds = removeDuplicatedTeamUsers(userIds);

		return Promise.all([
			// eslint-disable-next-line no-underscore-dangle
			this._generateLink({ teamId }, false),
			patchTeam(this, teamId, { userIds, schoolIds }, params),
			// eslint-disable-next-line no-underscore-dangle
		]).then(([linkData]) => Add._response({ linkData, user }));
	}

	/**
     * @private
     * @param {Obejct::team.userIds} {userIds} The userIds *must* be *popluated*
     * @throws if user already inside this team
     */
	static _throwErrorIfUserExistByEmail({ userIds }, email) {
		if (!isArray(userIds)) {
			throw new BadRequest('Wrong input.');
		}
		if (userIds.length === 0) {
			return true;
		}
		if (isUndefined(userIds[0].userId.email)) {
			throw new BadRequest('UserIds must be populated.');
		}
		if (userIds.some(user => user.userId.email === email)) {
			throw new BadRequest('User already inside the team.');
		}
		return true;
	}

	/**
     * The schoolIds for new added users will not updated inside this step.
     * It will manage if the user accpet the invite.
     * @private
     * @param {Object::{email::String, role::String, teamId::String}} opt
     * @param {Object::params} params The request params.
     * @return {Promise::{
     *      message: 'Success!',
     *      linkData::Object~from this._generateLink(),
     *      user::Object::User,
     *      role::String
     * }}
     */
	async _userImportByEmail(teamId, { email, role }, params) {
		// let { email, role } = data;
		// eslint-disable-next-line no-param-reassign
		email = email.toLowerCase(); // important for valid user
		const {
			esid,
			isUserCreated,
			isResend,
			user,
			team,
			userRoleName,
			importHash,
			// eslint-disable-next-line no-underscore-dangle
		} = await this._collectUserAndLinkData({ email, role, teamId });
		const { invitedUserIds } = team;
		// eslint-disable-next-line no-param-reassign
		role = userRoleName; /*
            @override
            is important if user already in invited users exist and the role is take from team
        */

		// eslint-disable-next-line no-underscore-dangle
		Add._throwErrorIfUserExistByEmail(team, email);

		// if not already in invite list
		if (!invitedUserIds.some(teamUser => teamUser.email === email)) {
			invitedUserIds.push({ email, role });
		}
		return Promise.all([
			// eslint-disable-next-line no-underscore-dangle
			this._generateLink({
				esid, email, teamId, importHash,
			}, isUserCreated),
			patchTeam(this, teamId, { invitedUserIds }, params),
			// eslint-disable-next-line no-underscore-dangle
		]).then(([linkData]) => Add._response({
			linkData, user, isUserCreated, isResend, email,
		}));
	}

	/**
     * @param {String} teamId
     * @param {Object::{email::String, userId::String, role::String}} data
     * @param {Object::params} params The request params.
     */
	patch(teamId, data, params) {
		try {
			if (isDefined(data.role) && ['teamexpert', 'teamadministrator'].includes(data.role) === false) {
				throw new BadRequest('Wrong role is set.');
			}
			let out;
			if (data.email) {
				// eslint-disable-next-line no-underscore-dangle
				out = this._userImportByEmail(teamId, data, params);
			} else if (data.userId && data.role) {
				// eslint-disable-next-line no-underscore-dangle
				out = this._userImportById(teamId, data, params);
			} else {
				throw new BadRequest('Missing input data.');
			}
			return out;
		} catch (err) {
			warn(err);
			return Promise.resolve('Success!');
		}
	}

	setup(app) {
		this.app = app;
	}
}
/**
 * Accept the team invite
 */
class Accept {
	constructor(options) {
		this.options = options || {};
		this.docs = {};
		//  this.app = options.app;
	}

	static findInvitedUserByEmail(team, email) {
		return team.invitedUserIds.find(element => element.email === email);
	}

	/**
     * @param {*} id
     * @param {*} params
     */
	get(teamId, params) {
		return getBasic(this, teamId, params).then(([ref, sessionUser, team]) => {
			const { email } = sessionUser;
			const userId = bsonIdToString(sessionUser._id);
			let { invitedUserIds } = team;
			const { userIds } = team;

			const invitedUser = Accept.findInvitedUserByEmail(team, email);
			if (isUndefined(invitedUser)) {
				throw new NotFound('User is not in this team.');
			}
			const role = ref.findRole('name', invitedUser.role, '_id');
			userIds.push({ userId, role });

			invitedUserIds = removeInvitedUserByEmail(team, email);

			const schoolIds = getUpdatedSchoolIdArray(team, sessionUser);
			const accept = { userId, teamId };

			return patchTeam(this, teamId, {
				invitedUserIds, userIds, schoolIds, accept,
			}, params);
		});
	}

	setup(app) {
		this.app = app;
	}
}

/**
 * Remove from invite list
 */
class Remove {
	constructor(options) {
		this.options = options || {};
		this.docs = {};
		//  this.app = options.app;
	}

	/**
     * @param {*} id
     * @param {*} data
     * @param {*} params
     */
	patch(teamId, { email }, params) {
		if (isUndefined(email)) {
			throw new BadRequest('Missing parameter.');
		}
		return getTeam(this, teamId).then((team) => {
			const invitedUserIds = removeInvitedUserByEmail(team, email);
			return patchTeam(this, teamId, { invitedUserIds }, params);
		});
	}

	setup(app) {
		this.app = app;
	}
}

module.exports = function setup() {
	const app = this;
	const options = {
		Model: teamsModel,
		paginate: {
			default: 50,
			max: 100,
		},
		lean: { virtuals: true },
	};

	app.use('/teams', service(options));
	app.use('/teams/extern/get', new Get());
	app.use('/teams/extern/add', new Add());
	app.use('/teams/extern/accept', new Accept());
	app.use('/teams/extern/remove', new Remove());

	const teamsServices = app.service('/teams');
	const topLevelServices = {
		get: app.service('/teams/extern/get'),
		add: app.service('/teams/extern/add'),
		accept: app.service('/teams/extern/accept'),
		remove: app.service('/teams/extern/remove'),
	};

	teamsServices.hooks({
		before: hooks.before,
		after: hooks.after,
	});

	Object.values(topLevelServices).forEach((_service) => {
		_service.hooks({
			before: hooks.beforeExtern,
			after: hooks.afterExtern,
		});
	});

	app.use('/teams/manage/admin', new AdminOverview());
	const teamsAdmin = app.service('/teams/manage/admin');
	teamsAdmin.hooks({
		before: hooks.beforeAdmin,
		after: hooks.afterAdmin,
	});


	ScopePermissionService.initialize(app, '/teams/:scopeId/userPermissions', async (userId, team) => {
		// Return all permissions of the user's team role within the given team
		const [teamUser] = team.userIds.filter(u => u.userId.toString() === userId.toString());
		if (teamUser !== undefined) {
			const role = await app.service('roles').get(teamUser.role.toString());
			return role.permissions;
		}
		return [];
	});

	ScopeListService.initialize(app, '/users/:scopeId/teams', async (user, permissions) => {
		// Find all teams the user is in, regardless of permissions
		const query = {
			'userIds.userId': user._id,
		};
		const result = await app.service('teams').find({ query });
		// Permissions can only be checked via a lookup in the Role service,
		// because permissions can be inherited from parent-roles and are only decorated
		// into the role with an after-hook.
		// We need to use map+filter here, because the role-lookup is async and cannot
		// be handled by array#filter (which is inherently synchronous) alone.
		const teams = (await Promise.all(result.data.map(async (t) => {
			const [u] = t.userIds.filter(i => i.userId.toString() === user._id.toString());
			const role = await app.service('roles').get(u.role);
			return permissions.every(p => role.permissions.includes(p)) ? t : undefined;
		}))).filter(e => e);
		return teams;
	});
};<|MERGE_RESOLUTION|>--- conflicted
+++ resolved
@@ -35,228 +35,7 @@
 // const {teamRolesToHook} = require('./hooks');
 // todo docs require
 
-<<<<<<< HEAD
 const AdminOverview = require('./services/admin');
-=======
-class AdminOverview {
-	constructor(options) {
-		this.options = options || {};
-		this.docs = {};
-
-		if (process.env.SC_SHORT_TITLE === undefined) {
-			warn('SC_SHORT_TITLE is not defined.');
-		}
-	}
-
-	static testIfUserByRoleExist(team, roleId) {
-		return team.userIds.some(user => isSameId(user.role, roleId));
-	}
-
-	static removeMemberBySchool(team, schoolId) {
-		return team.userIds.filter(user => !isSameId(user.schoolId, schoolId));
-	}
-
-	static getMembersBySchool(team, schoolId) {
-		return team.userIds.filter(user => isSameId(user.schoolId, schoolId));
-	}
-
-	static getIsOwnerStats(ref, sessionUser, team) {
-		const selectedRole = ref.findRole('name', 'teamowner', '_id');
-		const ownerExist = AdminOverview.testIfUserByRoleExist(team, selectedRole);
-		const { schoolId } = sessionUser;
-		const isOwnerSchool = isSameId(schoolId, team.schoolId);
-		return {
-			ownerExist,
-			isOwnerSchool,
-			schoolId,
-			selectedRole,
-		};
-	}
-
-	static getKeys(obj, keys) {
-		return keys.reduce((newObj, key) => {
-			newObj[key] = obj[key];
-			return newObj;
-		}, {});
-	}
-
-	static mapped(teams, sessionSchoolId) {
-		return teams.data.map((team) => {
-			const mySchool = isSameId(team.schoolId, sessionSchoolId);
-			const otherSchools = team.schoolIds.length > 1;
-			let schoolMembers = AdminOverview.getMembersBySchool(team, sessionSchoolId);
-			const ownerExist = team.userIds.some(user => user.role.name === 'teamowner'); // role is populated
-
-			const reducedSchoolMembers = [];
-			schoolMembers.forEach((m) => {
-				if (m.userId) {
-					const obj = {
-						role: m.role.name,
-						user: AdminOverview.getKeys(m.userId, ['roles', '_id', 'firstName', 'lastName']),
-					};
-					reducedSchoolMembers.push(obj);
-				}
-			});
-
-			schoolMembers = reducedSchoolMembers.map((m) => {
-				m.user.roles = (m.user.roles || []).map(role => role.name);
-				return m;
-			});
-
-			return {
-				// todo ownerExist -> ref role needed
-				membersTotal: team.userIds.length,
-				name: team.name,
-				_id: team._id,
-				color: team.color,
-				desciption: team.desciption,
-				mySchool,
-				otherSchools,
-				createdAt: team.createdAt,
-				ownerExist,
-				//      ownerSchool:team.schoolId.name,
-				schools: team.schoolIds.map(s => AdminOverview.getKeys(s, ['name', '_id'])),
-				schoolMembers,
-			};
-		});
-	}
-
-	find(params) {
-		return getSessionUser(this, params).then((sessionUser) => {
-			const { schoolId } = sessionUser;
-			return this.app.service('teams').find({
-				query: {
-					schoolIds: schoolId,
-					// userIds: { $elemMatch: { schoolId } },
-					$populate: [{ path: 'userIds.role' }, {
-						path: 'userIds.userId',
-						populate: { path: 'roles' },
-					}, 'schoolIds'], // schoolId
-				},
-			})
-				.then(teams => AdminOverview.mapped(teams, schoolId))
-				.catch((err) => {
-					throw new BadRequest('Can not execute team find.', err);
-				});
-		});
-	}
-
-	/**
-     * If team is create at this school and owner if not exist,
-     * the school admin can set a new owner for this team.
-     * If school is created from other school and *userId is not set*,
-     * it remove all users from own school.
-     * @param {String} teamId
-     * @param {Object} data data.userId
-     * @param {Object} params
-     */
-	patch(teamId, { userId }, params) {
-		return getBasic(this, teamId, params).then(([ref, sessionUser, team]) => {
-			const {
-				ownerExist,
-				isOwnerSchool,
-				selectedRole,
-				schoolId,
-			} = AdminOverview.getIsOwnerStats(ref, sessionUser, team);
-			// const userId = data.userId;
-			let { userIds } = team;
-
-			if (!ownerExist && isOwnerSchool && isDefined(userId)) {
-				userIds.push(createUserWithRole(ref, { userId, schoolId, selectedRole }));
-			} else if (!isOwnerSchool && isUndefined(userId)) {
-				userIds = AdminOverview.removeMemberBySchool(team, schoolId);
-			} else {
-				throw new BadRequest('Wrong inputs.');
-			}
-
-			return patchTeam(this, teamId, { userIds }, params);
-		});
-	}
-
-	/**
-     * If team is created at own school, it remove it.
-     * @param {*} teamId
-     * @param {*} params
-     */
-	remove(teamId, params) {
-		return getBasic(this, teamId, params).then(([ref, sessionUser, team]) => {
-			const { isOwnerSchool } = AdminOverview.getIsOwnerStats(ref, sessionUser, team);
-			if (isUndefined(isOwnerSchool)) {
-				throw new Forbidden('You have not the permission.');
-			}
-			return this.app.service('teams').remove(teamId);
-		});
-	}
-
-
-	/**
-    * Contact Owner part
-    */
-
-	static getOwner(team, ownerRoleId) {
-		return team.userIds.find(user => isSameId(user.role, ownerRoleId));
-	}
-
-	static formatText(text) {
-		// todo
-		return text;
-	}
-
-	static getRestrictedQuery(teamIds, schoolId) {
-		let query = teamIds.map(_id => ({ _id }));
-		query = { $or: query, $populate: [{ path: 'userIds.userId' }] };
-		query.schoolIds = schoolId;
-		return { query };
-	}
-
-	/**
-     * Over this services method can administrators can send message for school teams.
-     * It has a batch logic to send the same message to different teams.
-     * This message contact the owner of this teams over his email.
-     * @param {Object::{message:String,teamIds:String||Array::String}} data
-     * @param {*} params
-     */
-	create({ message, teamIds }, params) {
-		//  const message = data.message;
-		//  let teamIds = data.teamIds;
-
-		if (isUndefined([teamIds, message], 'OR')) {
-			throw new BadRequest('Missing parameter');
-		}
-		if (!isArray(teamIds)) {
-			// eslint-disable-next-line no-param-reassign
-			teamIds = [teamIds];
-		}
-		if (teamIds.length <= 0 || !isString(message)) {
-			throw new BadRequest('Wrong value.');
-		}
-
-		return Promise.all(
-			[getSessionUser(this, params), hooks.teamRolesToHook(this)],
-		).then(([{ schoolId }, ref]) => this.app.service('teams')
-			.find((this.getRestrictedQuery(teamIds, schoolId))).then((teams) => {
-				// eslint-disable-next-line no-param-reassign
-				teams = teams.data;
-				if (!isArrayWithElement(teams)) {
-					throw new NotFound('No team found.');
-				}
-
-				const subject = `${process.env.SC_SHORT_TITLE}: Team-Anfrage`;
-				const mailService = this.app.service('/mails');
-				const ownerRoleId = ref.findRole('name', 'teamowner', '_id');
-				const emails = teams.reduce((stack, team) => {
-					const owner = AdminOverview.getOwner(team, ownerRoleId);
-					if (isDefined(owner.userId.email)) {
-						stack.push(owner.userId.email);
-					}
-					return stack;
-				}, []);
-				const content = {
-					text: this.formatText(message) || 'No alternative mailtext provided. Expected: HTML Template Mail.',
-					html: '',
-				};
->>>>>>> 2a338c9c
-
 
 class Get {
 	constructor(options) {
