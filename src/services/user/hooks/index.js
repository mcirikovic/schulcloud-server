const auth = require('@feathersjs/authentication');
const errors = require('@feathersjs/errors');
const logger = require('winston');
const globalHooks = require('../../../hooks');

const constants = require('../../../utils/constants');

/**
 *
 * @param {object} hook - The hook of the server-request, containing req.params.query.roles as role-filter
 * @returns {Promise }
 */
const mapRoleFilterQuery = (hook) => {
	if (hook.params.query.roles) {
		const rolesFilter = hook.params.query.roles;
		hook.params.query.roles = {};
		hook.params.query.roles.$in = rolesFilter;
	}

	return Promise.resolve(hook);
};

const checkUnique = (hook) => {
	const userService = hook.service;
	const { email } = hook.data;
	if (email === undefined) {
<<<<<<< HEAD
		return Promise.reject(new errors
			.BadRequest('Fehler beim Auslesen der E-Mail-Adresse bei der Nutzererstellung.'));
=======
		return Promise.reject(new errors.BadRequest('Fehler beim Auslesen der E-Mail-Adresse bei der Nutzererstellung.'));
>>>>>>> 3404efa8
	}
	return userService.find({ query: { email: email.toLowerCase() } })
		.then((result) => {
			const { length } = result.data;
			if (length === undefined || length >= 2) {
				return Promise.reject(new errors.BadRequest('Fehler beim Prüfen der Datenbankinformationen.'));
			}
			if (length === 0) {
				return Promise.resolve(hook);
			}

			const user = typeof result.data[0] === 'object' ? result.data[0] : {};
<<<<<<< HEAD
			const input	= typeof hook.data === 'object' ? hook.data : {};
			const isLoggedIn = !!((hook.params || {}).account && hook.params.account.userId);
			// eslint-disable-next-line no-underscore-dangle
=======
			const input = typeof hook.data === 'object' ? hook.data : {};
			const isLoggedIn = ((hook.params || {}).account && hook.params.account.userId);
>>>>>>> 3404efa8
			const { asTask } = hook.params._additional || {};

			if (isLoggedIn || asTask === undefined || asTask === 'student') {
				return Promise.reject(new errors.BadRequest(`Die E-Mail Adresse ${email} ist bereits in Verwendung!`));
			} if (asTask === 'parent') {
				userService.update({ _id: user._id }, {
					$set: {
						children: (user.children || []).concat(input.children),
						firstName: input.firstName,
						lastName: input.lastName,
					},
				});
				return Promise.reject(new errors
					.BadRequest(
						"parentCreatePatch... it's not a bug, it's a feature - and it really is this time!",
						user,
					));
				/* to stop the create process, the message are catch and resolve in regestration hook */
			}

			return Promise.resolve(hook);
		});
};

const checkUniqueAccount = (hook) => {
	const accountService = hook.app.service('/accounts');
	const { email } = hook.data;
	return accountService.find({ query: { username: email.toLowerCase() } })
		.then((result) => {
<<<<<<< HEAD
			if (result.length > 0) {
				return Promise.reject(new errors
					.BadRequest(`Ein Account mit dieser E-Mail Adresse ${email} existiert bereits!`));
			}
=======
			if (result.length > 0) return Promise.reject(new errors.BadRequest(`Ein Account mit dieser E-Mail Adresse ${email} existiert bereits!`));
>>>>>>> 3404efa8
			return Promise.resolve(hook);
		});
};

const updateAccountUsername = (hook) => {
	const accountService = hook.app.service('/accounts');

	accountService.find({ query: { userId: hook.id } })
		.then((result) => {
<<<<<<< HEAD
			if (result.length === 0) {
=======
			if (result.length == 0) {
>>>>>>> 3404efa8
				return Promise.resolve(hook);
			}
			const account = result[0];
			const accountId = (account._id).toString();
			if (!account.systemId) {
				if (!hook.data.email) {
					return Promise.resolve(hook);
				}
				const { email } = hook.data;
				return accountService.patch(accountId, { username: email }, { account: hook.params.account })
<<<<<<< HEAD
					.then(() => Promise.resolve(hook));
=======
					.then(result => Promise.resolve(hook));
>>>>>>> 3404efa8
			}
			hook.result = {};
			return Promise.resolve(hook);
		}).catch((error) => {
			logger.log(error);
			return Promise.reject(error);
		});
};

const removeStudentFromClasses = (hook) => {
	const classesService = hook.app.service('/classes');
	const userId = hook.id;
	if (userId === undefined) throw new errors.BadRequest('Fehler beim Entfernen des Users aus abhängigen Klassen');


	const query = { userIds: userId };

	return classesService.find({ query })
		.then(classes => Promise.all(
			classes.data.map((myClass) => {
				myClass.userIds.splice(myClass.userIds.indexOf(userId), 1);
				return classesService.patch(myClass._id, myClass);
			}),
		).then(_ => hook).catch((err) => { throw new errors.Forbidden('No Permission', err); }));
};

const removeStudentFromCourses = (hook) => {
	const coursesService = hook.app.service('/courses');
	const userId = hook.id;
	if (userId === undefined) throw new errors.BadRequest('Fehler beim Entfernen des Users aus abhängigen Kursen');

	const query = { userIds: userId };

	return coursesService.find({ query })
		.then(courses => Promise.all(
			courses.data.map((course) => {
				course.userIds.splice(course.userIds.indexOf(userId), 1);
				return coursesService.patch(course._id, course);
			}),
<<<<<<< HEAD
		).then(() => hook).catch((err) => { throw new errors.Forbidden('No Permission', err); }));
=======
		).then(_ => hook).catch((err) => { throw new errors.Forbidden('No Permission', err); }));
>>>>>>> 3404efa8
};

const sanitizeData = (hook) => {
	if ('email' in hook.data) {
<<<<<<< HEAD
		if (!constants.expressions.email.test(hook.data.email)) {
=======
		const regex = RegExp("^[a-zA-Z0-9.!#$%&'*+\/=?^_`{|}~-]+@[a-zA-Z0-9](?:[a-zA-Z0-9-]{0,61}[a-zA-Z0-9])?(?:\.[a-zA-Z0-9](?:[a-zA-Z0-9-]{0,61}[a-zA-Z0-9])?)*$");
		if (!regex.test(hook.data.email)) {
>>>>>>> 3404efa8
			return Promise.reject(new errors.BadRequest('Bitte gib eine valide E-Mail Adresse an!'));
		}
	}
	const idRegExp = RegExp('^[0-9a-fA-F]{24}$');
	if ('schoolId' in hook.data) {
		if (!idRegExp.test(hook.data.schoolId)) {
			return Promise.reject(new errors.BadRequest('invalid Id'));
		}
	}
	if ('classId' in hook.data) {
		if (!idRegExp.test(hook.data.classId)) {
			return Promise.reject(new errors.BadRequest('invalid Id'));
		}
	}
	return Promise.resolve(hook);
};

<<<<<<< HEAD
const checkJwt = () => function checkJwtfnc(hook) {
	if (((hook.params || {}).headers || {}).authorization !== undefined) {
=======
const checkJwt = () => function (hook) {
	if (((hook.params || {}).headers || {}).authorization != undefined) {
>>>>>>> 3404efa8
		return (auth.hooks.authenticate('jwt')).call(this, hook);
	}
	return Promise.resolve(hook);
};

const pinIsVerified = (hook) => {
	if ((hook.params || {}).account && hook.params.account.userId) {
		return (globalHooks.hasPermission('USER_CREATE')).call(this, hook);
	}
<<<<<<< HEAD
	// eslint-disable-next-line no-underscore-dangle
=======
>>>>>>> 3404efa8
	const email = (hook.params._additional || {}).parentEmail || hook.data.email;
	return hook.app.service('/registrationPins').find({ query: { email, verified: true } })
		.then((pins) => {
			if (pins.data.length === 1 && pins.data[0].pin) {
				const age = globalHooks.getAge(hook.data.birthday);

				if (!((hook.data.roles || []).includes('student') && age < 16)) {
					hook.app.service('/registrationPins').remove(pins.data[0]._id);
				}

				return Promise.resolve(hook);
			}
			return Promise.reject(new errors.BadRequest('Der Pin wurde noch nicht bei der Registrierung eingetragen.'));
		});
};

// student administrator helpdesk superhero teacher parent
<<<<<<< HEAD
// eslint-disable-next-line no-unused-vars
=======
>>>>>>> 3404efa8
const permissionRoleCreate = async (hook) => {
	if (!hook.params.provider) {
		// internal call
		return hook;
	}

	if (hook.data.length <= 0) {
		return Promise.reject(new errors.BadRequest('No input data.'));
	}

	let isLoggedIn = false;
	if (((hook.params || {}).account || {}).userId) {
		isLoggedIn = true;
		const userService = hook.app.service('/users/');
		const currentUser = await userService.get(hook.params.account.userId, { query: { $populate: 'roles' } });
		const userRoles = currentUser.roles.map(role => role.name);
		if (userRoles.includes('superhero')) {
			// call from superhero Dashboard
			return Promise.resolve(hook);
		}
	}

<<<<<<< HEAD
	if ((isLoggedIn === true && globalHooks.arrayIncludes(
		(hook.data.roles || []),
		['student', 'teacher'],
		['parent', 'administrator', 'helpdesk', 'superhero'],
	))
		|| (isLoggedIn === false && globalHooks.arrayIncludes(
			(hook.data.roles || []),
			['student', 'parent'],
			['teacher', 'administrator', 'helpdesk', 'superhero'],
		))
=======
	if (isLoggedIn === true && globalHooks.arrayIncludes((hook.data.roles || []), ['student', 'teacher'], ['parent', 'administrator', 'helpdesk', 'superhero'])
        || isLoggedIn === false && globalHooks.arrayIncludes((hook.data.roles || []), ['student', 'parent'], ['teacher', 'administrator', 'helpdesk', 'superhero'])
>>>>>>> 3404efa8
	) {
		return Promise.resolve(hook);
	}
	return Promise.reject(new errors.BadRequest('You have not the permissions to create this roles.'));
};

const securePatching = hook => Promise.all([
	globalHooks.hasRole(hook, hook.params.account.userId, 'superhero'),
	globalHooks.hasRole(hook, hook.params.account.userId, 'administrator'),
	globalHooks.hasRole(hook, hook.params.account.userId, 'teacher'),
	globalHooks.hasRole(hook, hook.id, 'student'),
])
	.then(([isSuperHero, isAdmin, isTeacher, targetIsStudent]) => {
		if (!isSuperHero) {
			delete hook.data.schoolId;
			delete (hook.data.$push || {}).schoolId;
		}
		if (!(isSuperHero || isAdmin)) {
			delete hook.data.roles;
			delete (hook.data.$push || {}).roles;
		}
<<<<<<< HEAD
		if (hook.params.account.userId !== hook.id) {
=======
		if (hook.params.account.userId != hook.id) {
>>>>>>> 3404efa8
			if (!(isSuperHero || isAdmin || (isTeacher && targetIsStudent))) {
				return Promise.reject(new errors.BadRequest('You have not the permissions to change other users'));
			}
		}
		return Promise.resolve(hook);
	});

/**
 *
 * @param user {object} - the user the display name has to be generated
 * @param app {object} - the global feathers-app
 * @returns {string} - a display name of the given user
 */
<<<<<<< HEAD
const getDisplayName = (user, app) => 	app.service('/roles').find({
	// load protected roles
	query: {	// TODO: cache these
		name: ['teacher', 'admin'],
	},
}).then((protectedRoles) => {
	const protectedRoleIds = (protectedRoles.data || []).map(role => role._id);
	const isProtectedUser = protectedRoleIds.find(role => (user.roles || []).includes(role));
=======
const getDisplayName = (user, app) =>
// load protected roles
	app.service('/roles').find({
		query: { // TODO: cache these
			name: ['teacher', 'admin'],
		},
	}).then((protectedRoles) => {
		const protectedRoleIds = (protectedRoles.data || []).map(role => role._id);
		const isProtectedUser = protectedRoleIds.find(role => (user.roles || []).includes(role));
>>>>>>> 3404efa8

	user.age = globalHooks.getAge(user.birthday);

<<<<<<< HEAD
	if (isProtectedUser) {
		return user.lastName ? user.lastName : user._id;
	}
	return user.lastName ? `${user.firstName} ${user.lastName}` : user._id;
});
=======
		if (isProtectedUser) {
			return user.lastName ? user.lastName : user._id;
		}
		return user.lastName ? `${user.firstName} ${user.lastName}` : user._id;
	})
;
>>>>>>> 3404efa8

/**
 *
 * @param hook {object} - the hook of the server-request
 * @returns {object} - the hook with the decorated user
 */
const decorateUser = hook => getDisplayName(hook.result, hook.app)
	.then((displayName) => {
		hook.result = (hook.result.constructor.name === 'model') ? hook.result.toObject() : hook.result;
		hook.result.displayName = displayName;
	})
	.then(() => Promise.resolve(hook));
<<<<<<< HEAD

/**
 *
 * @param user {object} - a user
 * @returns {object} - a user with avatar info
 */
const setAvatarData = (user) => {
	if (user.firstName && user.lastName) {
		user.avatarInitials = user.firstName.charAt(0) + user.lastName.charAt(0);
	} else {
		user.avatarInitials = '?';
	}
	// css readable value like "#ff0000" needed
	const colors = ['#4a4e4d', '#0e9aa7', '#3da4ab', '#f6cd61', '#fe8a71'];
	if (user.customAvatarBackgroundColor) {
		user.avatarBackgroundColor = user.customAvatarBackgroundColor;
	} else {
		// choose colors based on initials
		const index = (user.avatarInitials.charCodeAt(0) + user.avatarInitials.charCodeAt(1)) % colors.length;
		user.avatarBackgroundColor = colors[index];
	}
	return user;
};
=======
>>>>>>> 3404efa8

/**
 *
 * @param hook {object} - the hook of the server-request
 * @returns {object} - the hook with the decorated user avatar
 */
const decorateAvatar = (hook) => {
	if (hook.result.total) {
		hook.result = (hook.result.constructor.name === 'model') ? hook.result.toObject() : hook.result;
<<<<<<< HEAD
		(hook.result.data || []).forEach(user => setAvatarData(user));
=======
		(hook.result.data || []).map((user) => {
			user = setAvatarData(user);
		});
>>>>>>> 3404efa8
	} else {
		// run and find with only one user
		hook.result = setAvatarData(hook.result);
	}

	return Promise.resolve(hook);
};

<<<<<<< HEAD
=======
/**
 *
 * @param user {object} - a user
 * @returns {object} - a user with avatar info
 */
const setAvatarData = (user) => {
	if (user.firstName && user.lastName) {
		user.avatarInitials = user.firstName.charAt(0) + user.lastName.charAt(0);
	} else {
		user.avatarInitials = '?';
	}
	// css readable value like "#ff0000" needed
	const colors = ['#4a4e4d', '#0e9aa7', '#3da4ab', '#f6cd61', '#fe8a71'];
	if (user.customAvatarBackgroundColor) {
		user.avatarBackgroundColor = user.customAvatarBackgroundColor;
	} else {
		// choose colors based on initials
		const index = (user.avatarInitials.charCodeAt(0) + user.avatarInitials.charCodeAt(1)) % colors.length;
		user.avatarBackgroundColor = colors[index];
	}
	return user;
};
>>>>>>> 3404efa8

/**
 *
 * @param hook {object} - the hook of the server-request
 * @returns {object} - the hook with the decorated users
 */
const decorateUsers = (hook) => {
	hook.result = (hook.result.constructor.name === 'model') ? hook.result.toObject() : hook.result;
	const userPromises = (hook.result.data || []).map(user => getDisplayName(user, hook.app).then((displayName) => {
		user.displayName = displayName;
		return user;
	}));

	return Promise.all(userPromises).then((users) => {
		hook.result.data = users;
		return Promise.resolve(hook);
	});
};

const handleClassId = (hook) => {
	if (!('classId' in hook.data)) {
		return Promise.resolve(hook);
	}
<<<<<<< HEAD
	return hook.app.service('/classes').patch(hook.data.classId, {
=======
	hook.app.service('/classes').patch(hook.data.classId, {
>>>>>>> 3404efa8
		$push: { userIds: hook.result._id },
	}).then(res => Promise.resolve(hook));
};

const pushRemoveEvent = (hook) => {
	hook.app.emit('users:after:remove', hook);
	return hook;
};

const User = require('../model');


exports.before = {
	all: [],
	find: [
		globalHooks.mapPaginationQuery.bind(this),
		// resolve ids for role strings (e.g. 'TEACHER')
		globalHooks.resolveToIds.bind(this, '/roles', 'params.query.roles', 'name'),
		auth.hooks.authenticate('jwt'),
		globalHooks.ifNotLocal(globalHooks.restrictToCurrentSchool),
		mapRoleFilterQuery,
	],
	get: [auth.hooks.authenticate('jwt')],
	create: [
		checkJwt(),
		pinIsVerified,
		sanitizeData,
		checkUnique,
		checkUniqueAccount,
		globalHooks.resolveToIds.bind(this, '/roles', 'data.roles', 'name'),
	],
	update: [
		auth.hooks.authenticate('jwt'),
		globalHooks.hasPermission('USER_EDIT'),
		// TODO only local for LDAP
		sanitizeData,
		globalHooks.resolveToIds.bind(this, '/roles', 'data.$set.roles', 'name'),
	],
	patch: [
		auth.hooks.authenticate('jwt'),
		globalHooks.hasPermission('USER_EDIT'),
		globalHooks.ifNotLocal(securePatching),
		globalHooks.permitGroupOperation,
		sanitizeData,
		globalHooks.resolveToIds.bind(this, '/roles', 'data.roles', 'name'),
		updateAccountUsername,
	],
	remove: [
		auth.hooks.authenticate('jwt'),
		globalHooks.hasPermission('USER_CREATE'),
		globalHooks.permitGroupOperation,
	],
};

exports.after = {
	all: [],
	find: [
		decorateAvatar,
		decorateUsers,
	],
	get: [
		decorateAvatar,
		decorateUser,
		globalHooks.computeProperty(User.userModel, 'getPermissions', 'permissions'),
		globalHooks.ifNotLocal(
			globalHooks.denyIfNotCurrentSchool({
				errorMessage: 'Der angefragte Nutzer gehört nicht zur eigenen Schule!',
			}),
		),
	],
	create: [
		handleClassId,
	],
	update: [],
	patch: [],
	remove: [
		pushRemoveEvent,
		removeStudentFromClasses,
		removeStudentFromCourses,
	],
};<|MERGE_RESOLUTION|>--- conflicted
+++ resolved
@@ -24,12 +24,8 @@
 	const userService = hook.service;
 	const { email } = hook.data;
 	if (email === undefined) {
-<<<<<<< HEAD
 		return Promise.reject(new errors
 			.BadRequest('Fehler beim Auslesen der E-Mail-Adresse bei der Nutzererstellung.'));
-=======
-		return Promise.reject(new errors.BadRequest('Fehler beim Auslesen der E-Mail-Adresse bei der Nutzererstellung.'));
->>>>>>> 3404efa8
 	}
 	return userService.find({ query: { email: email.toLowerCase() } })
 		.then((result) => {
@@ -42,14 +38,9 @@
 			}
 
 			const user = typeof result.data[0] === 'object' ? result.data[0] : {};
-<<<<<<< HEAD
-			const input	= typeof hook.data === 'object' ? hook.data : {};
-			const isLoggedIn = !!((hook.params || {}).account && hook.params.account.userId);
-			// eslint-disable-next-line no-underscore-dangle
-=======
 			const input = typeof hook.data === 'object' ? hook.data : {};
 			const isLoggedIn = ((hook.params || {}).account && hook.params.account.userId);
->>>>>>> 3404efa8
+			// eslint-disable-next-line no-underscore-dangle
 			const { asTask } = hook.params._additional || {};
 
 			if (isLoggedIn || asTask === undefined || asTask === 'student') {
@@ -79,14 +70,10 @@
 	const { email } = hook.data;
 	return accountService.find({ query: { username: email.toLowerCase() } })
 		.then((result) => {
-<<<<<<< HEAD
 			if (result.length > 0) {
 				return Promise.reject(new errors
 					.BadRequest(`Ein Account mit dieser E-Mail Adresse ${email} existiert bereits!`));
 			}
-=======
-			if (result.length > 0) return Promise.reject(new errors.BadRequest(`Ein Account mit dieser E-Mail Adresse ${email} existiert bereits!`));
->>>>>>> 3404efa8
 			return Promise.resolve(hook);
 		});
 };
@@ -96,11 +83,7 @@
 
 	accountService.find({ query: { userId: hook.id } })
 		.then((result) => {
-<<<<<<< HEAD
 			if (result.length === 0) {
-=======
-			if (result.length == 0) {
->>>>>>> 3404efa8
 				return Promise.resolve(hook);
 			}
 			const account = result[0];
@@ -111,11 +94,7 @@
 				}
 				const { email } = hook.data;
 				return accountService.patch(accountId, { username: email }, { account: hook.params.account })
-<<<<<<< HEAD
 					.then(() => Promise.resolve(hook));
-=======
-					.then(result => Promise.resolve(hook));
->>>>>>> 3404efa8
 			}
 			hook.result = {};
 			return Promise.resolve(hook);
@@ -155,21 +134,12 @@
 				course.userIds.splice(course.userIds.indexOf(userId), 1);
 				return coursesService.patch(course._id, course);
 			}),
-<<<<<<< HEAD
 		).then(() => hook).catch((err) => { throw new errors.Forbidden('No Permission', err); }));
-=======
-		).then(_ => hook).catch((err) => { throw new errors.Forbidden('No Permission', err); }));
->>>>>>> 3404efa8
 };
 
 const sanitizeData = (hook) => {
 	if ('email' in hook.data) {
-<<<<<<< HEAD
 		if (!constants.expressions.email.test(hook.data.email)) {
-=======
-		const regex = RegExp("^[a-zA-Z0-9.!#$%&'*+\/=?^_`{|}~-]+@[a-zA-Z0-9](?:[a-zA-Z0-9-]{0,61}[a-zA-Z0-9])?(?:\.[a-zA-Z0-9](?:[a-zA-Z0-9-]{0,61}[a-zA-Z0-9])?)*$");
-		if (!regex.test(hook.data.email)) {
->>>>>>> 3404efa8
 			return Promise.reject(new errors.BadRequest('Bitte gib eine valide E-Mail Adresse an!'));
 		}
 	}
@@ -187,13 +157,8 @@
 	return Promise.resolve(hook);
 };
 
-<<<<<<< HEAD
 const checkJwt = () => function checkJwtfnc(hook) {
 	if (((hook.params || {}).headers || {}).authorization !== undefined) {
-=======
-const checkJwt = () => function (hook) {
-	if (((hook.params || {}).headers || {}).authorization != undefined) {
->>>>>>> 3404efa8
 		return (auth.hooks.authenticate('jwt')).call(this, hook);
 	}
 	return Promise.resolve(hook);
@@ -203,10 +168,7 @@
 	if ((hook.params || {}).account && hook.params.account.userId) {
 		return (globalHooks.hasPermission('USER_CREATE')).call(this, hook);
 	}
-<<<<<<< HEAD
 	// eslint-disable-next-line no-underscore-dangle
-=======
->>>>>>> 3404efa8
 	const email = (hook.params._additional || {}).parentEmail || hook.data.email;
 	return hook.app.service('/registrationPins').find({ query: { email, verified: true } })
 		.then((pins) => {
@@ -224,10 +186,7 @@
 };
 
 // student administrator helpdesk superhero teacher parent
-<<<<<<< HEAD
 // eslint-disable-next-line no-unused-vars
-=======
->>>>>>> 3404efa8
 const permissionRoleCreate = async (hook) => {
 	if (!hook.params.provider) {
 		// internal call
@@ -250,7 +209,6 @@
 		}
 	}
 
-<<<<<<< HEAD
 	if ((isLoggedIn === true && globalHooks.arrayIncludes(
 		(hook.data.roles || []),
 		['student', 'teacher'],
@@ -261,10 +219,6 @@
 			['student', 'parent'],
 			['teacher', 'administrator', 'helpdesk', 'superhero'],
 		))
-=======
-	if (isLoggedIn === true && globalHooks.arrayIncludes((hook.data.roles || []), ['student', 'teacher'], ['parent', 'administrator', 'helpdesk', 'superhero'])
-        || isLoggedIn === false && globalHooks.arrayIncludes((hook.data.roles || []), ['student', 'parent'], ['teacher', 'administrator', 'helpdesk', 'superhero'])
->>>>>>> 3404efa8
 	) {
 		return Promise.resolve(hook);
 	}
@@ -286,11 +240,7 @@
 			delete hook.data.roles;
 			delete (hook.data.$push || {}).roles;
 		}
-<<<<<<< HEAD
 		if (hook.params.account.userId !== hook.id) {
-=======
-		if (hook.params.account.userId != hook.id) {
->>>>>>> 3404efa8
 			if (!(isSuperHero || isAdmin || (isTeacher && targetIsStudent))) {
 				return Promise.reject(new errors.BadRequest('You have not the permissions to change other users'));
 			}
@@ -304,8 +254,7 @@
  * @param app {object} - the global feathers-app
  * @returns {string} - a display name of the given user
  */
-<<<<<<< HEAD
-const getDisplayName = (user, app) => 	app.service('/roles').find({
+const getDisplayName = (user, app) => app.service('/roles').find({
 	// load protected roles
 	query: {	// TODO: cache these
 		name: ['teacher', 'admin'],
@@ -313,34 +262,14 @@
 }).then((protectedRoles) => {
 	const protectedRoleIds = (protectedRoles.data || []).map(role => role._id);
 	const isProtectedUser = protectedRoleIds.find(role => (user.roles || []).includes(role));
-=======
-const getDisplayName = (user, app) =>
-// load protected roles
-	app.service('/roles').find({
-		query: { // TODO: cache these
-			name: ['teacher', 'admin'],
-		},
-	}).then((protectedRoles) => {
-		const protectedRoleIds = (protectedRoles.data || []).map(role => role._id);
-		const isProtectedUser = protectedRoleIds.find(role => (user.roles || []).includes(role));
->>>>>>> 3404efa8
 
 	user.age = globalHooks.getAge(user.birthday);
 
-<<<<<<< HEAD
 	if (isProtectedUser) {
 		return user.lastName ? user.lastName : user._id;
 	}
 	return user.lastName ? `${user.firstName} ${user.lastName}` : user._id;
 });
-=======
-		if (isProtectedUser) {
-			return user.lastName ? user.lastName : user._id;
-		}
-		return user.lastName ? `${user.firstName} ${user.lastName}` : user._id;
-	})
-;
->>>>>>> 3404efa8
 
 /**
  *
@@ -353,7 +282,6 @@
 		hook.result.displayName = displayName;
 	})
 	.then(() => Promise.resolve(hook));
-<<<<<<< HEAD
 
 /**
  *
@@ -377,8 +305,6 @@
 	}
 	return user;
 };
-=======
->>>>>>> 3404efa8
 
 /**
  *
@@ -388,13 +314,7 @@
 const decorateAvatar = (hook) => {
 	if (hook.result.total) {
 		hook.result = (hook.result.constructor.name === 'model') ? hook.result.toObject() : hook.result;
-<<<<<<< HEAD
 		(hook.result.data || []).forEach(user => setAvatarData(user));
-=======
-		(hook.result.data || []).map((user) => {
-			user = setAvatarData(user);
-		});
->>>>>>> 3404efa8
 	} else {
 		// run and find with only one user
 		hook.result = setAvatarData(hook.result);
@@ -403,31 +323,6 @@
 	return Promise.resolve(hook);
 };
 
-<<<<<<< HEAD
-=======
-/**
- *
- * @param user {object} - a user
- * @returns {object} - a user with avatar info
- */
-const setAvatarData = (user) => {
-	if (user.firstName && user.lastName) {
-		user.avatarInitials = user.firstName.charAt(0) + user.lastName.charAt(0);
-	} else {
-		user.avatarInitials = '?';
-	}
-	// css readable value like "#ff0000" needed
-	const colors = ['#4a4e4d', '#0e9aa7', '#3da4ab', '#f6cd61', '#fe8a71'];
-	if (user.customAvatarBackgroundColor) {
-		user.avatarBackgroundColor = user.customAvatarBackgroundColor;
-	} else {
-		// choose colors based on initials
-		const index = (user.avatarInitials.charCodeAt(0) + user.avatarInitials.charCodeAt(1)) % colors.length;
-		user.avatarBackgroundColor = colors[index];
-	}
-	return user;
-};
->>>>>>> 3404efa8
 
 /**
  *
@@ -451,11 +346,7 @@
 	if (!('classId' in hook.data)) {
 		return Promise.resolve(hook);
 	}
-<<<<<<< HEAD
 	return hook.app.service('/classes').patch(hook.data.classId, {
-=======
-	hook.app.service('/classes').patch(hook.data.classId, {
->>>>>>> 3404efa8
 		$push: { userIds: hook.result._id },
 	}).then(res => Promise.resolve(hook));
 };
