/* eslint-disable no-param-reassign */
/* eslint-disable class-methods-use-this */
const { BadRequest, Forbidden } = require('@feathersjs/errors');
const logger = require('../../../logger');

const { userModel } = require('../model');
const roleModel = require('../../role/model');

const getCurrentUserInfo = (id) => userModel.findById(id)
	.select('schoolId')
	.populate('roles')
	.lean()
	.exec();

const getRoles = () => roleModel.find()
	.select('name')
	.lean()
	.exec();


const getAllUsers = (ref, schoolId, role, clientQuery) => {
	const query = {
		schoolId,
		roles: role.toString(),
<<<<<<< HEAD
		$limit: sortObject.$limit,
		$skip: sortObject.$skip,
		$sort: sortObject.$sort,
		$select: ['consent', 'firstName', 'lastName', 'email', 'createdAt', 'importHash', 'birthday'],
	},
});
=======
		$sort: clientQuery.$sort,
		$select: ['firstName', 'lastName', 'email', 'createdAt', 'importHash', 'birthday'],
	};
	if (clientQuery.createdAt) query.createdAt = clientQuery.createdAt;
	if (clientQuery.firstName) query.firstName = clientQuery.firstName;
	return ref.app.service('usersModel').find({ collation: { locale: 'de', caseLevel: true }, query });
};
>>>>>>> 21111bdb

const getClasses = (app, schoolId, schoolYearId) => app.service('classes')
	.find({
		query: {
			schoolId,
			$or: [
				{ year: schoolYearId },
				{ year: { $exists: false } },
			],
			$limit: 1000,
		},
	})
	.then((classes) => classes.data)
	.catch((err) => {
		logger.warning(`Can not execute app.service("classes").find for ${schoolId}`, err);
		return err;
	});

const findConsents = (ref, userIds, $limit) => ref.app.service('/consents')
	.find({
		query: {
			userId: { $in: userIds },
			$limit,
			$select: [
				'userId',
				'userConsent.form',
				'userConsent.privacyConsent',
				'userConsent.termsOfUseConsent',
				'parentConsents.parentId',
				'parentConsents.form',
				'parentConsents.privacyConsent',
				'parentConsents.termsOfUseConsent'],
		},
	})
	.then((consents) => consents.data);

const getCurrentYear = (ref, schoolId) => ref.app.service('schools')
	.get(schoolId, {
		query: { $select: ['currentYear'] },
	})
	.then(({ currentYear }) => currentYear.toString());

class AdminUsers {
	constructor(role) {
		this.role = role || {};
		this.docs = {};
		this.rolesThatCanAccess = ['teacher', 'administrator', 'superhero'];
	}

	async find(params) {
		try {
			const { query, account } = params;
			const currentUserId = account.userId.toString();
			const {
				$limit,
				$skip,
				$sort,
				consentStatus,
			} = query;

			// fetch base data
			const [currentUser, roles] = await Promise.all([getCurrentUserInfo(currentUserId), getRoles()]);

			// permission check
			if (!currentUser.roles.some((role) => this.rolesThatCanAccess.includes(role.name))) {
				throw new Forbidden();
			}
			const { schoolId } = currentUser;
			const currentYear = await getCurrentYear(this, schoolId);

			// fetch data that are scoped to schoolId
			const searchedRole = roles.find((role) => role.name === this.role);
			const [usersData, classes] = await Promise.all([
				getAllUsers(this, schoolId, searchedRole._id, query),
				getClasses(this.app, schoolId, currentYear),
			]);
			// usersData.consentStatus;
			const { total } = usersData;
			const users = usersData.data;
			// bsonId to stringId that it can use .includes for is in test
			classes.forEach((c) => {
				if (Array.isArray(c.userIds)) {
					c.userIds = c.userIds.map((id) => id.toString());
				} else {
					c.userIds = [];
				}
				if (Array.isArray(c.teacherIds)) {
					c.teacherIds = c.teacherIds.map((id) => id.toString());
				} else {
					c.teacherIds = [];
				}
			});

			// patch classes and consent into user
			users.forEach((user) => {
				user.classes = [];
				const userId = user._id.toString();
				classes.forEach((c) => {
					if (c.userIds.includes(userId) || c.teacherIds.includes(userId)) {
						user.classes.push(c.displayName);
					}
				});
				return user;
			});

			// sorting by class and by consent is implemented manually,
			// as classes and consents are fetched from seperate db collection
			const classSortParam = (($sort || {}).class || {}).toString();
			if (classSortParam === '1') {
				users.sort((a, b) => (a.classes[0] || '').toLowerCase() > (b.classes[0] || '').toLowerCase());
			} else if (classSortParam === '-1') {
				users.sort((a, b) => (a.classes[0] || '').toLowerCase() < (b.classes[0] || '').toLowerCase());
			}

			const sortOrder = {
				ok: 1,
				parentsAgreed: 2,
				missing: 3,
			};
			const consentSortParam = (($sort || {}).consent || {}).toString();
			if (consentSortParam === '1') {
				users.sort((a, b) => (sortOrder[a.consent.consentStatus || 'missing']
					- sortOrder[b.consent.consentStatus || 'missing']));
			} else if (consentSortParam === '-1') {
				users.sort((a, b) => (sortOrder[b.consent.consentStatus || 'missing']
					- sortOrder[a.consent.consentStatus || 'missing']));
			}

			const filteredUsers = users.filter((user) => {
				if ((consentStatus || {}).$in) {
					const userStatus = user.consent.consentStatus || 'missing';
					return consentStatus.$in.includes(userStatus);
				}
				return true;
			});

			return {
				total,
				limit: $limit,
				skip: $skip,
				data: filteredUsers,
			};
		} catch (err) {
			if ((err || {}).code === 403) {
				throw new Forbidden('You have not the permission to execute this.', err);
			}
			throw new BadRequest('Can not fetch data.', err);
		}
	}

	setup(app) {
		this.app = app;
	}
}

module.exports = AdminUsers;<|MERGE_RESOLUTION|>--- conflicted
+++ resolved
@@ -22,14 +22,6 @@
 	const query = {
 		schoolId,
 		roles: role.toString(),
-<<<<<<< HEAD
-		$limit: sortObject.$limit,
-		$skip: sortObject.$skip,
-		$sort: sortObject.$sort,
-		$select: ['consent', 'firstName', 'lastName', 'email', 'createdAt', 'importHash', 'birthday'],
-	},
-});
-=======
 		$sort: clientQuery.$sort,
 		$select: ['firstName', 'lastName', 'email', 'createdAt', 'importHash', 'birthday'],
 	};
@@ -37,7 +29,6 @@
 	if (clientQuery.firstName) query.firstName = clientQuery.firstName;
 	return ref.app.service('usersModel').find({ collation: { locale: 'de', caseLevel: true }, query });
 };
->>>>>>> 21111bdb
 
 const getClasses = (app, schoolId, schoolYearId) => app.service('classes')
 	.find({
