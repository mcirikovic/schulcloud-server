--- conflicted
+++ resolved
@@ -1,15 +1,10 @@
 /**
  * Created by carl on 03/11/16.
  */
-const schools = require('./seeds/schools');
 const tools = require('./seeds/tools');
+const logger = require('winston');
 
 module.exports = function(app) {
-<<<<<<< HEAD
-	"use strict";
-	schools(app);
-	tools(app);
-=======
 
 	const testSchools = [{ name: 'Schiller-Oberschule'}, { name: 'Gymnasium Friedensburg'}];
 	const testSystems = [{ type: 'moodle', url: 'http://moodle.schul.tech/'}, { type: 'itslearning'}, { type: 'local'}];
@@ -26,6 +21,7 @@
 	const roleService = app.service('/roles');
 
 	function setup() {
+		tools(app);
 		return Promise.all(testSystems.map(s => checkTestSystem(s)))
 			.then(systems => checkTestSchools(systems))
 			.then(() => Promise.all(testRoles.map(r => checkTestRole(r))))
@@ -121,5 +117,4 @@
 		setup: setup,
 		checkTestRole: checkTestRole
 	};
->>>>>>> 97df82b3
 };
