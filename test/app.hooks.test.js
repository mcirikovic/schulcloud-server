const chai = require('chai');
const { ObjectId } = require('mongoose').Types;
const mockery = require('mockery');

const { expect } = chai;

const app = require('../src/app');
<<<<<<< HEAD
const { cleanup, createTestUser, generateRequestParamsFromUser } = require('./services/helpers/testObjects')(app);
const redisMock = require('./utils/redis/redisMock');
=======
const { sanitizeDataHook } = require('../src/app.hooks');
const { sanitizeHtml: { sanitizeDeep } } = require('../src/utils');
const { cleanup, createTestUser } = require('./services/helpers/testObjects')(app);
>>>>>>> 24b2970f

describe('Sanitization Hook', () => {
	// TODO: Test if it work for create, post and update
	it('hook ignor authentication route', () => {
		const testString = '<h1> test </h1>';
		const context = {
			path: 'authentication',
			data: { testString },
		};
		const result = sanitizeDataHook(context);
		expect(result.data).to.not.be.an('undefined');
		expect(result.data.testString).to.equal(testString);
	});
	// TODO: Map test to generic output for sanitizeConst keys, paths, saveKeys
	it('sanitize in news, example', () => {
		const data = {
			schoolId: '0000d186816abba584714c5f',
			title: '<script>alert("test");</script>SanitizationTest äöüß§$%/()=',
			content: '<p>SanitizationTest<script>alert("test);</script>'
					+ '<a href="javascript:test();">SanitizationTest</a></p>äöüß§$%/()=',
		};

		const path = 'news';
		const result = sanitizeDeep(data, path);
		expect(result.schoolId).to.equal('0000d186816abba584714c5f');
		expect(result.title).to.equal('SanitizationTest äöüß§$%/()=');
		expect(result.content).to.equal('<p>SanitizationTest<a>SanitizationTest</a></p>äöüß§$%/()=');
	});

	it('sanitize in news, example 2', () => {
		const data = {
			schoolId: '0000d186816abba584714c5f',
			title: '<script>alert("test");</script><b></b><i></i><img src="bla" />',
			content: 'a',
		};

		const path = 'news';
		const result = sanitizeDeep(data, path);

		expect(result.schoolId).to.equal('0000d186816abba584714c5f');
		expect(result.title).to.equal(''); // filter all
		expect(result.content).to.equal('a');
	});

	it('sanitize in helpdesk, example 1', () => {
		const data = {
			subject: '<script>alert("test");</script>SanitizationTest äöüß§$%/()=',
			type: 'problem',
			currentState: '<p>SanitizationTest<script>alert("test);</script>'
						+ '<a href="javascript:test();">SanitizationTest</a></p>äöüß§$%/()=',
			targetState: '<p>SanitizationTest<script>alert("test);</script>'
						+ '<a href="javascript:test();">SanitizationTest</a></p>äöüß§$%/()=',
			category: 'dashboard',
			schoolId: '0000d186816abba584714c5f',
		};

		const path = 'helpdesk';
		const result = sanitizeDeep(data, path);

		expect(result.subject).to.equal('SanitizationTest äöüß§$%/()=');
		expect(result.type).to.equal('problem');
		expect(result.currentState).to.equal('SanitizationTestSanitizationTestäöüß§$%/()=');
		expect(result.targetState).to.equal('SanitizationTestSanitizationTestäöüß§$%/()=');
		expect(result.category).to.equal('dashboard');
		expect(result.schoolId).to.equal('0000d186816abba584714c5f');
	});

	it('sanitize in helpdesk, example 2', () => {
		const data = {
			subject: '<script>alert("test");</script><b></b><i></i><img src="bla" />',
		};

		const path = 'helpdesk';
		const result = sanitizeDeep(data, path);

		expect(result.subject).to.equal(''); // filter all
	});

	it('sanitize in course, example 1', () => {
		const data = {
			name: '<script>alert("test");</script>SanitizationTest äöüß§$%/()=',
			description: '<p>SanitizationTest<script>alert("test);</script>'
						+ '<a href="javascript:test();">SanitizationTest</a></p>äöüß§$%/()=',
			color: '#d32f22',
			teacherIds: ['0000d213816abba584714c0a'],
			schoolId: '0000d186816abba584714c5f',
		};

		const path = 'course';
		const result = sanitizeDeep(data, path);

		expect(result.name).to.equal('SanitizationTest äöüß§$%/()=');
		expect(result.description).to.equal('SanitizationTestSanitizationTestäöüß§$%/()=');
		expect(result.color).to.equal('#d32f22');
		expect(result.teacherIds[0]).to.equal('0000d213816abba584714c0a');
		expect(result.schoolId).to.equal('0000d186816abba584714c5f');
	});

	it('sanitize in course, example 2', () => {
		const data = {
			name: '<script>alert("test");</script><b></b><i></i><img src="bla" />',
		};

		const path = 'course';
		const result = sanitizeDeep(data, path);

		expect(result.name).to.equal(''); // filter all
	});

	it('sanitize in lessons, example 1', () => {
		const data = {
			courseId: '0000d186816abba584714c5d',
			name: '<script>alert("test");</script>SanitizationTest äöüß§$%/()=',
			contents: [
				{
					title: '<script>alert("test");</script>SanitizationTest äöüß§$%/()=',
					hidden: false,
					component: 'text',
					user: '0000d213816abba584714c0a',
					content: {
						text: '<p>SanitizationTest<script>alert("test);</script>'
							+ '<a href="javascript:test();">SanitizationTest</a></p>äöüß§$%/()=',
					},
				},
			],
			schoolId: '0000d186816abba584714c5f',
			position: 0,
			materialIds: [],
		};

		const path = 'lessons';
		const result = sanitizeDeep(data, path);

		expect(result.courseId).to.equal('0000d186816abba584714c5d');
		expect(result.name).to.equal('SanitizationTest äöüß§$%/()=');
		expect(result.contents[0].content.text).to.equal('<p>SanitizationTest<a>SanitizationTest</a></p>äöüß§$%/()=');
		expect(result.schoolId).to.equal('0000d186816abba584714c5f');
		expect(result.position).to.equal(0);
		expect(result.materialIds.length).to.equal(0);
	});

	it('sanitize in lessons, example 2', () => {
		const data = {
			name: '<script>alert("test");</script><b></b><i></i><img src="bla" />',
		};

		const path = 'lessons';
		const result = sanitizeDeep(data, path);

		expect(result.name).to.equal('');
	});
});

describe('removeObjectIdInData hook', () => {
	let user;

	before(async () => {
		user = await createTestUser();
	});

	after(async () => {
		await cleanup();
	});

	it('Should work for create', async () => {
		const _id = new ObjectId();
		const newUser = await createTestUser({ _id });
		expect(_id.toString()).to.not.equal(newUser._id.toString());
	});

	it('Should work for patch', async () => {
		const _id = new ObjectId();
		const response = await app.service('users').patch(user._id, { _id });
		expect(_id.toString()).to.not.equal(response._id.toString());
	});

	it('Should work for update', async () => {
		const _id = new ObjectId();
		const response = await app.service('users').update(user._id, {
			_id,
			firstName: 'Max',
			lastName: 'Mustermann',
			email: `max${Date.now()}@mustermann.de`,
			schoolId: '584ad186816abba584714c94',
			roles: [],
		});
		expect(_id.toString()).to.not.equal(response._id.toString());
	});
});

describe('handleAutoLogout hook', () => {
	let fut;
	let redisHelper;

	before(async () => {
		mockery.enable({
			warnOnReplace: false,
			warnOnUnregistered: false,
			useCleanCache: true,
		});
		mockery.registerMock('redis', redisMock);

		delete require.cache[require.resolve('../src/utils/redis')];
		/* eslint-disable global-require */
		redisHelper = require('../src/utils/redis');
		fut = require('../src/app.hooks').handleAutoLogout;
		/* eslint-enable global-require */

		redisHelper.initializeRedisClient({
			Config: { data: { REDIS_URI: '//validHost:6379' } },
		});
	});

	after(async () => {
		mockery.deregisterAll();
		mockery.disable();
		await cleanup();
	});

	it('whitelisted JWT is accepted and extended', async () => {
		const user = await createTestUser();
		const params = await generateRequestParamsFromUser(user);
		const redisIdentifier = redisHelper.getRedisIdentifier(params.authentication.accessToken);
		await redisHelper.redisSetAsync(redisIdentifier, 'value', 'EX', 1000);
		const result = await fut({
			params, app: { Config: { data: { REDIS_URI: '//validHost:6379', JWT_TIMEOUT_SECONDS: 7200 } } },
		});
		expect(result).to.not.equal(undefined);
		const ttl = await redisHelper.redisTtlAsync(redisIdentifier);
		expect(ttl).to.be.greaterThan(7000);
	});

	it('not whitelisted JWT is rejected', async () => {
		const user = await createTestUser();
		const params = await generateRequestParamsFromUser(user);
		const redisIdentifier = redisHelper.getRedisIdentifier(params.authentication.accessToken);
		await redisHelper.redisDelAsync(redisIdentifier);
		try {
			await fut({
				params, app: { Config: { data: { REDIS_URI: '//validHost:6379', JWT_TIMEOUT_SECONDS: 7200 } } },
			});
			throw new Error('should have failed');
		} catch (err) {
			expect(err.message).to.not.equal('should have failed');
			expect(err.code).to.equal(401);
			expect(err.message).to.equal('Session was expired due to inactivity - autologout.');
		}
	});

	it('JWT_WHITELIST_ACCEPT_ALL can be set to not auto-logout users', async () => {
		const user = await createTestUser();
		const params = await generateRequestParamsFromUser(user);
		const redisIdentifier = redisHelper.getRedisIdentifier(params.authentication.accessToken);
		await redisHelper.redisDelAsync(redisIdentifier);
		const result = await fut({
			params,
			app: {
				Config: {
					data: {
						REDIS_URI: '//validHost:6379', JWT_TIMEOUT_SECONDS: 7200, JWT_WHITELIST_ACCEPT_ALL: true,
					},
				},
			},
		});
		expect(result).to.have.property('params');
		expect(result).to.have.property('app');
	});

	it('passes through requests without authorisation', async () => {
		const response = await fut({ params: {} });
		expect(response).to.not.eq(undefined);
	});
});<|MERGE_RESOLUTION|>--- conflicted
+++ resolved
@@ -5,14 +5,10 @@
 const { expect } = chai;
 
 const app = require('../src/app');
-<<<<<<< HEAD
 const { cleanup, createTestUser, generateRequestParamsFromUser } = require('./services/helpers/testObjects')(app);
 const redisMock = require('./utils/redis/redisMock');
-=======
 const { sanitizeDataHook } = require('../src/app.hooks');
 const { sanitizeHtml: { sanitizeDeep } } = require('../src/utils');
-const { cleanup, createTestUser } = require('./services/helpers/testObjects')(app);
->>>>>>> 24b2970f
 
 describe('Sanitization Hook', () => {
 	// TODO: Test if it work for create, post and update
