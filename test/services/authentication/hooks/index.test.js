--- conflicted
+++ resolved
@@ -35,10 +35,7 @@
 
 		redisHelper = require('../../../../src/utils/redis');
 		app = require('../../../../src/app');
-<<<<<<< HEAD
-=======
 		server = await app.listen(0);
->>>>>>> 7b7bd08a
 		testObjects = require('../../helpers/testObjects')(app);
 		({ addJwtToWhitelist, removeJwtFromWhitelist } = require('../../../../src/services/authentication/hooks'));
 		/* eslint-enable global-require */
