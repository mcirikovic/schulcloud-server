const mockery = require('mockery');
const { expect } = require('chai');
const assert = require('assert');
const mongoose = require('mongoose');

const fixtures = require('./fixtures');

const { FileModel } = require('../../../src/services/fileStorage/model');
const { schoolModel } = require('../../../src/services/school/model');
const { userModel } = require('../../../src/services/user/model');
const { RoleModel } = require('../../../src/services/role/model');
const { teamsModel } = require('../../../src/services/teams/model');
const { courseModel } = require('../../../src/services/user-group/model');

const setContext = (userId) => ({
	payload: {
		userId: mongoose.mongo.ObjectId(userId),
		fileStorageType: 'awsS3',
	},
	account: { userId: mongoose.mongo.ObjectId(userId) },
});

class AWSStrategy {
	deleteFile() {
		return Promise.resolve();
	}

	generateSignedUrl() {
		return Promise.resolve('https://something.com');
	}

	getSignedUrl() {
		return Promise.resolve('https://something.com');
	}
}

describe('fileStorage services', function fileStorageTest() {
	this.timeout(4000);
	let app;
	let server;
	let fileStorageService;
	let signedUrlService;
	let directoryService;
	let roleService;
	let server;

<<<<<<< HEAD
	before(async () => {
=======
	before(async function before() {
		this.timeout(4000);

>>>>>>> 105e65d7
		mockery.enable({
			warnOnUnregistered: false,
			useCleanCache: true,
		});

		/* important mockery is match the require import strings */
		mockery.registerMock('../strategies/awsS3', AWSStrategy);

		// eslint-disable-next-line global-require
		app = require('../../../src/app');
		server = await app.listen(0);

		fileStorageService = app.service('/fileStorage/');
		signedUrlService = app.service('/fileStorage/signedUrl');
		directoryService = app.service('/fileStorage/directories');
		roleService = app.service('roles');

		const promises = [
			teamsModel.create(fixtures.teams),
			schoolModel.create(fixtures.schools),
			FileModel.create(fixtures.files),
			userModel.create(fixtures.users),
			RoleModel.create(fixtures.roles),
			courseModel.create(fixtures.courses),
		];

		await Promise.all(promises);
		// to load new roles
		roleService.init();
	});

	after(async () => {
		mockery.deregisterAll();
		mockery.disable();

		const promises = [
			...fixtures.teams.map((_) => teamsModel.findByIdAndRemove(_._id).exec()),
			...fixtures.schools.map((_) => schoolModel.findByIdAndRemove(_._id).exec()),
			...fixtures.files.map((_) => FileModel.findByIdAndRemove(_._id).exec()),
			...fixtures.users.map((_) => userModel.findByIdAndRemove(_._id).exec()),
			...fixtures.roles.map((_) => RoleModel.findByIdAndRemove(_._id).exec()),
			...fixtures.courses.map((_) => courseModel.findByIdAndRemove(_._id).exec()),
		];
		await Promise.all(promises);
		await server.close();

<<<<<<< HEAD
		// to load old roles
		roleService.init();
=======
		await Promise.all(promises);
		await server.close();
>>>>>>> 105e65d7
	});

	describe('file service', () => {
		const params = {
			name: 'test.jpg',
			type: 'image/jpg',
			size: 1200,
			storageFileName: 'storage.jpg',
			thumbnail: 'thumbnail.jpg',
		};

		const created = [];

		after((done) => {
			const promises = created.map((id) => FileModel.findByIdAndRemove(id));

			Promise.all(promises)
				.then(() => done())
				.catch(() => done());
		});

		it('registered the fileStorage service', () => {
			assert.ok(app.service('fileStorage'));
		});

		it('should create a course file object', (done) => {
			const context = setContext('0000d224816abba584714c8e');

			fileStorageService.create(Object.assign({
				owner: '0000dcfbfb5c7a3f00bf21ac',
			}, params), context).then((res) => {
				// eslint-disable-next-line eqeqeq
				const isEqual = Object.keys(params).every((key) => params[key].toString() == res[key].toString());
				const {
					_id,
					isDirectory,
					refOwnerModel,
					permissions,
				} = res;

				expect(permissions[0]._id.equals('0000d224816abba584714c8e')).to.be.true;
				expect(permissions).to.have.lengthOf(3);
				expect(refOwnerModel).to.be.equal('course');
				expect(isDirectory).to.be.false;
				expect(isEqual).to.be.true;

				created.push(_id);
				return done();
			}).catch(() => done());
		});

		it('should create a team file object', (done) => {
			const context = setContext('0000d224816abba584714c8e');

			fileStorageService.create(Object.assign({
				owner: '5cf9303bec9d6ac639fefd42',
			}, params), context).then((res) => {
				// eslint-disable-next-line eqeqeq
				const isEqual = Object.keys(params).every((key) => params[key].toString() == res[key].toString());
				const {
					_id,
					isDirectory,
					refOwnerModel,
					permissions,
				} = res;

				expect(permissions[0]._id.equals('0000d224816abba584714c8e')).to.be.true;
				expect(permissions).to.have.lengthOf(6);
				expect(refOwnerModel).to.be.equal('teams');
				expect(isDirectory).to.be.false;
				expect(isEqual).to.be.true;

				created.push(_id);
				return done();
			}).catch(() => done());
		});

		it('should create a user file object', (done) => {
			const context = setContext('0000d224816abba584714c8e');

			fileStorageService.create(Object.assign({}, params), context).then((res) => {
				// eslint-disable-next-line eqeqeq
				const isEqual = Object.keys(params).every((key) => params[key].toString() == res[key].toString());
				const {
					_id,
					isDirectory,
					refOwnerModel,
					owner,
					permissions,
				} = res;

				expect(refOwnerModel).to.be.equal('user');
				expect(permissions[0]._id.equals('0000d224816abba584714c8e')).to.be.true;
				expect(permissions).to.have.lengthOf(1);
				expect(owner.equals('0000d224816abba584714c8e')).to.be.true;
				expect(isDirectory).to.be.false;
				expect(isEqual).to.be.true;

				created.push(_id);
				return done();
			}).catch(() => done());
		});

		it('should get a file list', (done) => {
			const context = setContext('0000d224816abba584714c8e');

			fileStorageService.find({
				query: {
					owner: '5cf9303bec9d6ac639fefd42',
					parent: '5ca613c4c7f5120b8c5bef33',
				},
				...context,
			}).then((res) => {
				expect(res).to.have.lengthOf(2);
				return done();
			}).catch(() => done());
		});

		it('should reject a file list on folder with no permission', (done) => {
			const context = setContext('0000d224816abba584714c8d');

			fileStorageService.find({
				query: {
					parent: '5ca613c4c7f5120b8c5bef33',
					owner: '5cf9303bec9d6ac639fefd42',
				},
				...context,
			}).catch((res) => {
				expect(res.code).to.be.equal(403);
				return done();
			});
		});

		it('should get a by access rights filtered file list', (done) => {
			const context = setContext('0000d224816abba584714c8c');

			fileStorageService.find({
				query: {
					owner: '5cf9303bec9d6ac639fefd42',
					parent: '5ca613c4c7f5120b8c5bef33',
				},
				...context,
			}).then((res) => {
				expect(res).to.have.lengthOf(1);
				return done();
			}).catch(() => done());
		});

		it('should delete a file', (done) => {
			const context = setContext('0000d224816abba584714c8c');

			fileStorageService.remove('5ca613c4c7f5120b8c5bef34', {
				query: {},
				...context,
			}).then((result) => done());
		});

		it('should not delete an unknown file', (done) => {
			const context = setContext('0000d224816abba584714c8c');

			fileStorageService.remove('000000000000000000000000', {
				query: {},
				...context,
			})
				.then(({ code }) => {
					expect(code).to.be.equal(404);
					return done();
				});
		});

		it('should reject deleting a file with no permissions', (done) => {
			const context = setContext('0000d224816abba584714c8c');

			fileStorageService.remove('5ca613c4c7f5120b8c5bef35', {
				query: {},
				...context,
			})
				.then(({ code }) => {
					expect(code).to.be.equal(403);
					return done();
				});
		});

		it('should move file to a new directory', (done) => {
			const context = setContext('0000d224816abba584714c8c');

			fileStorageService.patch('5ca613c4c7f5120b8c5bef37', {
				parent: '5ca613c4c7f5120b8c5bef36',
			}, context).then(() => done());
		});

		it('should reject moving file without permission', (done) => {
			const context = setContext('0000d224816abba584714c8d');

			fileStorageService.patch('5ca613c4c7f5120b8c5bef37', {
				parent: '5ca613c4c7f5120b8c5bef33',
			}, context)
				.then(({ code }) => {
					expect(code).to.be.equal(403);
					return done();
				});
		});
	});

	describe('signed url service', () => {
		it('registered the signed url service', () => {
			assert.ok(app.service('/fileStorage/signedUrl'));
		});

		it('return a signed url for putting blobs to', async () => {
			const context = setContext('0000d224816abba584714c8e');

			const { url, header } = await signedUrlService.create({
				filename: 'test.txt',
				fileType: 'text/plain',
			}, context);

			expect(url).to.be.equal('https://something.com');
			expect(header['Content-Type']).to.be.equal('text/plain');
			expect(header['x-amz-meta-name']).to.be.equal('test.txt');
		});

		it('return a signed url for putting blobs to a folder', (done) => {
			const context = setContext('0000d224816abba584714c8e');

			signedUrlService.create({
				parent: '5ca613c4c7f5120b8c5bef36',
				filename: 'test.txt',
				fileType: 'text/plain',
			}, context)
				.then(({ url, header }) => {
					expect(url).to.be.equal('https://something.com');
					expect(header['Content-Type']).to.be.equal('text/plain');
					expect(header['x-amz-meta-name']).to.be.equal('test.txt');
					done();
				});
		});

		it('should reject returning a signed url for not allowed folders', async () => {
			const context = setContext('0000d224816abba584714c8d');
			try {
				// this call should fail, because the user does not have write access
				// to the parent directory
				await signedUrlService.create({
					parent: '5ca613c4c7f5120b8c5bef36',
					filename: 'test.txt',
					fileType: 'text/plain',
				}, context);
				throw new Error('This should not happen.');
			} catch (err) {
				expect(err.code).to.be.equal(403);
			}
		});

		it('return a signed url for downloading a file', (done) => {
			const context = setContext('0000d224816abba584714c8e');

			signedUrlService.find({
				query: {
					file: '5ca613c4c7f5120b8c5bef33',
				},
				...context,
			})
				.then(({ url }) => {
					expect(url).to.be.equal('https://something.com');
					done();
				});
		});

		it('reject a signed url for downloading a file if no permissions', (done) => {
			const context = setContext('0000d224816abba584714c8d');

			signedUrlService.find({
				query: {
					file: '5ca613c4c7f5120b8c5bef33',
				},
				...context,
			})
				.then(({ code }) => {
					expect(code).to.be.equal(403);
					return done();
				});
		});

		it('return a signed url for updating blobs a file', (done) => {
			const context = setContext('0000d224816abba584714c8e');

			signedUrlService.patch('5ca613c4c7f5120b8c5bef33', {}, context)
				.then(({ url }) => {
					expect(url).to.be.equal('https://something.com');
					done();
				});
		});

		it('reject a signed url for updating blobs a file if no permissions', (done) => {
			const context = setContext('0000d224816abba584714c8d');

			signedUrlService.patch('5ca613c4c7f5120b8c5bef33', {}, context)
				.then(({ code }) => {
					expect(code).to.be.equal(403);
					return done();
				});
		});

		it('should not allow any of these files', () => {
			const fileNames = ['desktop.ini', 'Desktop.ini', 'Thumbs.db', 'schul-cloud.msi', '.DS_Store', 'tempFile*'];

			const promises = fileNames.map((filename) => signedUrlService.create({ filename, fileType: 'text/html' }, {
				payload: { userId: '0000d213816abba584714c0a' },
				account: { userId: '0000d213816abba584714c0a' },
			}).then(() => {
				throw new Error('This should not have happened!');
			}).catch((err) => {
				expect(err.name).to.equal('BadRequest');
				expect(err.code).to.equal(400);
				expect(err.message).to.equal(`Die Datei '${filename}' ist nicht erlaubt!`);
			}));

			return Promise.all(promises);
		});
	});

	it('registered the thumbnail service', () => {
		assert.ok(app.service('fileStorage/thumbnail'));
	});

	describe('directory service', () => {
		it('registered the directory service', () => {
			assert.ok(app.service('fileStorage/directories'));
		});

		it('should not allow any of these folders', () => {
			const folderNames = ['C_drive', 'Windows', '.3T', '$WINDOWSBD', ' ', 'k_drive', 'Temporary Items'];

			const promises = folderNames.map((name) => directoryService.create({
				name, owner: '0000d213816abba584714c0a',
			}, {
				payload: { userId: '0000d213816abba584714c0a' },
				account: { userId: '0000d213816abba584714c0a' },
			}).catch((err) => {
				expect(err.name).to.equal('BadRequest');
				expect(err.code).to.equal(400);
				expect(err.message).to.equal(`Der Ordner '${name}' ist nicht erlaubt!`);
			}));

			return Promise.all(promises);
		});
	});

	it('registered the directory rename service', () => {
		assert.ok(app.service('fileStorage/directories/rename'));
	});

	it('registered the file rename service', () => {
		assert.ok(app.service('fileStorage/rename'));
	});

	it('registered the file copy service', () => {
		assert.ok(app.service('fileStorage/copy'));
	});

	it('registered the file total service', () => {
		assert.ok(app.service('fileStorage/total'));
	});

	it('registered the bucket service', () => {
		assert.ok(app.service('/fileStorage/files/new'));
	});

	it('registered the bucket service', () => {
		assert.ok(app.service('/fileStorage/permission'));
	});
});<|MERGE_RESOLUTION|>--- conflicted
+++ resolved
@@ -44,13 +44,7 @@
 	let roleService;
 	let server;
 
-<<<<<<< HEAD
 	before(async () => {
-=======
-	before(async function before() {
-		this.timeout(4000);
-
->>>>>>> 105e65d7
 		mockery.enable({
 			warnOnUnregistered: false,
 			useCleanCache: true,
@@ -95,15 +89,8 @@
 			...fixtures.courses.map((_) => courseModel.findByIdAndRemove(_._id).exec()),
 		];
 		await Promise.all(promises);
+		roleService.init();
 		await server.close();
-
-<<<<<<< HEAD
-		// to load old roles
-		roleService.init();
-=======
-		await Promise.all(promises);
-		await server.close();
->>>>>>> 105e65d7
 	});
 
 	describe('file service', () => {
