--- conflicted
+++ resolved
@@ -90,10 +90,7 @@
 		createTestTeamWithOwner,
 		info,
 		setupUser: warn('@implement should finished', setupUser),
-<<<<<<< HEAD
 		options: opt,
-=======
 		findRoles,
->>>>>>> 4438cc7b
 	};
 };