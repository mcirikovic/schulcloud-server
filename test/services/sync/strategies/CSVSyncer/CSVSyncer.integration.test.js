--- conflicted
+++ resolved
@@ -538,13 +538,7 @@
 			expect(stats.classes.failed).to.equal(0);
 
 			expect(emails.length).to.equal(3);
-<<<<<<< HEAD
 			expect(emails[0].subject).to.equal(`Einladung für die Nutzung der ${SC_TITLE}!`);
-=======
-			expect(emails[0].subject).to.equal(
-				`Einladung für die Nutzung der ${process.env.SC_TITLE}!`,
-			);
->>>>>>> 198fd608
 			expect(emails[0].content.text).to.include('Hallo Chuck Bartowski!');
 
 			await Promise.all(
