const { expect } = require('chai');
const { ObjectId } = require('mongoose').Types;
const { BadRequest } = require('@feathersjs/errors');
const { setupUser, deleteUser } = require('../helper/helper.user');
const hooks = require('../../../../src/services/teams/hooks/index.js');
const {
	filterToRelated,
	rejectDefaultFilePermissionUpdatesIfNotPermitted,
} = require('../../../../src/services/teams/hooks/index.js');
const app = require('../../../../src/app');
const { createHook } = require('../helper/helper.hook');


describe('Team service hook tests.', () => {
	let server;

	before((done) => {
		server = app.listen(0, done);
	});

	after((done) => {
		server.close(done);
	});

	describe.skip('sendInfo', () => {
	});

	describe('filterToRelated', () => {
		let getDeepCopy;
		before(() => {
			const key1 = {
				deepKey1: '<value>',
				deepKey2: '<value>',
				deepKey3: '<value>',
			};
			const key2 = {
				deepKey1: '<value>',
			};
			const key3 = {
				deepKey1: '<value>',
			};
			const baseHook = createHook(app, {
				type: 'after',
				result: {
					key1,
					key2,
					key3,
				},
			});

			getDeepCopy = () => {
				const copy = Object.assign({}, baseHook);
				baseHook.result = { // create 4 new Objects and override
					key1: Object.assign({}, key1),
					key2: Object.assign({}, key2),
					key3: Object.assign({}, key3),
				};
				return copy;
			};
		});
		it('should work for keys as string, deep path as string', () => {
			const filterToRelatedInstance = filterToRelated('deepKey1', 'result.key1');
			const output = filterToRelatedInstance(getDeepCopy());
			const outputExpected = getDeepCopy();
			delete outputExpected.result.key1.deepKey2;
			delete outputExpected.result.key1.deepKey3;
			expect(output).to.deep.equal(outputExpected);
		});

		it('should work for keys as array, deep path as string', () => {
			const filterToRelatedInstance = filterToRelated(['deepKey1', 'deepKey2'], 'result.key1');
			const output = filterToRelatedInstance(getDeepCopy());
			const outputExpected = getDeepCopy();
			delete outputExpected.result.key1.deepKey3;
			expect(output).to.deep.equal(outputExpected);
		});

		it('should work for keys as array, normal path as string', () => {
			const filterToRelatedInstance = filterToRelated(['key1', 'key2'], 'result');
			const output = filterToRelatedInstance(getDeepCopy());
			const outputExpected = getDeepCopy();
			delete outputExpected.result.key3;
			expect(output).to.deep.equal(outputExpected);
		});

		it('should pass local request without changes', () => {
			const filterToRelatedInstance = filterToRelated(['key1', 'key2'], 'result');
			const testHook = getDeepCopy();
			delete testHook.params.provider; // set to local request
			const output = filterToRelatedInstance(testHook);
			const outputExpected = getDeepCopy();
			expect(output).to.deep.equal(outputExpected);
		});

		it('should NOT pass local request without changes if it is disabled', () => {
			const filterToRelatedInstance = filterToRelated(['key1', 'key2'], 'result', false);
			const testHook = getDeepCopy();
			delete testHook.params.provider; // set to local request
			const output = filterToRelatedInstance(testHook);
			const outputExpected = getDeepCopy();
			delete outputExpected.result.key3;
			expect(output).to.deep.equal(outputExpected);
		});

		it('should try an error becouse result is not updated', () => {
			const filterToRelatedInstance = filterToRelated(['key1', 'key2'], 'result');
			const testHook = getDeepCopy();
			delete testHook.params.provider; // set to local request
			const output = filterToRelatedInstance(testHook);
			const outputExpected = getDeepCopy();
			delete outputExpected.result.key3;
			expect(output).to.not.deep.equal(outputExpected);
		});

		it.skip('should work for path as array', () => {
			// todo
		});
<<<<<<< HEAD
	});

	describe('rejectDefaultFilePermissionUpdatesIfNotPermitted', () => {
		const fut = rejectDefaultFilePermissionUpdatesIfNotPermitted;

		it('should not do anything if no data is present', () => {
			const ctx = { foo: 'bar' };
			expect(fut(ctx)).to.deep.equal(ctx);
		});

		it('should only reject changes made to permissions', () => {
			const ctx = { data: { name: 'updatedName' }, method: 'patch' };
			expect(fut(ctx)).to.deep.equal(ctx);
		});

		it('should accept changing default file permissions as team admin', () => {
			expect.fail();
		});

		it('should reject changing default file permissions for all other team members', () => {
			expect.fail();
		});
=======
>>>>>>> 826867c7
	});
});<|MERGE_RESOLUTION|>--- conflicted
+++ resolved
@@ -115,7 +115,6 @@
 		it.skip('should work for path as array', () => {
 			// todo
 		});
-<<<<<<< HEAD
 	});
 
 	describe('rejectDefaultFilePermissionUpdatesIfNotPermitted', () => {
@@ -138,7 +137,5 @@
 		it('should reject changing default file permissions for all other team members', () => {
 			expect.fail();
 		});
-=======
->>>>>>> 826867c7
 	});
 });