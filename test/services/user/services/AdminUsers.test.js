--- conflicted
+++ resolved
@@ -169,10 +169,6 @@
 			parentsAgreed: 2,
 			ok: 3,
 		};
-<<<<<<< HEAD
-=======
-		const result = (await adminStudentsService.find(params)).data;
->>>>>>> d2482afa
 
 		const resultSortedByConsent = await adminStudentsService.find(createParams({ consent: -1 }));
 		expect(sortOrder[resultSortedByConsent[0].consent.consentStatus])
