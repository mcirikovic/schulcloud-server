const { expect } = require('chai');
const logger = require('../../../../src/logger/index');
const app = require('../../../../src/app');
const testObjects = require('../../helpers/testObjects')(app);

const adminStudentsService = app.service('/users/admin/students');
const adminTeachersService = app.service('/users/admin/teachers');
const consentService = app.service('consents');

const { equal: equalIds } = require('../../../../src/helper/compare').ObjectId;


describe('AdminUsersService', () => {
	let server;

	before((done) => {
		server = app.listen(0, done);
	});

	after((done) => {
		server.close(done);
	});

	it('is properly registered', () => {
		expect(adminStudentsService).to.not.equal(undefined);
	});

	it('builds class display names correctly', async () => {
		const teacher = await testObjects.createTestUser({ roles: ['teacher'] }).catch((err) => {
			logger.warning('Can not create teacher', err);
		});
		const student = await testObjects.createTestUser({ roles: ['student'] }).catch((err) => {
			logger.warning('Can not create student', err);
		});

		expect(teacher).to.not.be.undefined;
		expect(student).to.not.be.undefined;

		const testClass = await testObjects.createTestClass({
			name: 'staticName',
			userIds: [student._id],
			teacherIds: [teacher._id],
		});
		expect(testClass).to.not.be.undefined;

		const gradeLevelClass = await testObjects.createTestClass({
			name: 'A',
			userIds: [student._id],
			teacherIds: [teacher._id],
			nameFormat: 'gradeLevel+name',
			gradeLevel: 2,
		}).catch((err) => {
			logger.warning('Can not create test class.', err);
		});
		expect(gradeLevelClass).to.not.be.undefined;

		const params = {
			account: {
				userId: teacher._id,
			},
			query: {},
		};

		const result = await adminStudentsService.find(params).catch((err) => {
			logger.warning('Can not execute adminStudentsService.find.', err);
		});

		const searchClass = (users, name) => users.some(
			(user) => (equalIds(student._id, user._id) && user.classes.includes(name)),
		);

		expect(result.data).to.not.be.undefined;
		expect(searchClass(result.data, 'staticName')).to.be.true;
		expect(searchClass(result.data, '2A')).to.be.true;
	});

	it('only shows current classes', async () => {
		const teacher = await testObjects.createTestUser({ roles: ['teacher'] });
		const student = await testObjects.createTestUser({ firstName: 'Max', roles: ['student'] });
		const currentSchool = await app.service('schools').get(teacher.schoolId);

		const { currentYear } = currentSchool;
		const lastYear = currentSchool.years.lastYear._id;

		const classPromises = [];
		classPromises.push(testObjects.createTestClass({
			name: 'classFromThisYear',
			userIds: [student._id],
			teacherIds: [teacher._id],
			year: currentYear,
		}));
		classPromises.push(testObjects.createTestClass({
			name: 'classFromLastYear',
			userIds: [student._id],
			teacherIds: [teacher._id],
			year: lastYear,
		}));
		classPromises.push(testObjects.createTestClass({
			name: 'classWithoutYear',
			userIds: [student._id],
			teacherIds: [teacher._id],
		}));

		await Promise.all(classPromises);

		const params = {
			account: {
				userId: teacher._id,
			},
			query: {},
		};

		const result = await adminStudentsService.find(params);

		expect(result.data).to.not.be.undefined;
		const studentResult = result.data.filter((u) => equalIds(u._id, student._id))[0];
		expect(studentResult.classes).to.include('classFromThisYear');
		expect(studentResult.classes).to.not.include('classFromLastYear');
		expect(studentResult.classes).to.include('classWithoutYear');
	});

	it('sorts students correctly', async () => {
		const teacher = await testObjects.createTestUser({ roles: ['teacher'] }).catch((err) => {
			logger.warning('Can not create teacher', err);
		});
		const student1 = await testObjects.createTestUser({
			firstName: 'Max',
			roles: ['student'],
		}).catch((err) => {
			logger.warning('Can not create student', err);
		});
		const student2 = await testObjects.createTestUser({
			firstName: 'Moritz',
			roles: ['student'],
		}).catch((err) => {
			logger.warning('Can not create student', err);
		});

		await testObjects.createTestConsent({
			userId: student1._id,
			userConsent: {
				form: 'digital',
				privacyConsent: true,
				termsOfUseConsent: true,
			},
			parentConsents: [{
				form: 'digital',
				privacyConsent: true,
				termsOfUseConsent: true,
			}],
		});

		expect(teacher).to.not.be.undefined;
		expect(student1).to.not.be.undefined;
		expect(student2).to.not.be.undefined;

		const testClass1 = await testObjects.createTestClass({
			name: '1a',
			userIds: [student1._id],
			teacherIds: [teacher._id],
		});
		expect(testClass1).to.not.be.undefined;
		const testClass2 = await testObjects.createTestClass({
			name: '2B',
			userIds: [student1._id],
			teacherIds: [teacher._id],
		});
		expect(testClass2).to.not.be.undefined;

		const createParams = (sortObject) => ({
			account: {
				userId: teacher._id,
			},
			query: {
				$sort: sortObject,
			},
		});

		const resultSortedByFirstName = await adminStudentsService.find(createParams({ firstName: -1 }));
		expect(resultSortedByFirstName.data.lenght > 1);
		expect(resultSortedByFirstName.data[0].firstName > resultSortedByFirstName.data[1].firstName);

		const resultSortedByClass = await adminStudentsService.find(createParams({ class: -1 }));
		expect(resultSortedByClass.data[0].classes[0] > resultSortedByClass.data[1].classes[0]);

		/* TODO: Do not work!
		const sortOrder = {
			missing: 1,
			parentsAgreed: 2,
			ok: 3,
		};

		const resultSortedByConsent = await adminStudentsService.find(createParams({ consent: -1 }));
		expect(sortOrder[resultSortedByConsent.data[0].consent.consentStatus])
			.to.be.at.least(sortOrder[resultSortedByConsent.data[1].consent.consentStatus]);
		*/
	});

	it('filters students correctly', async () => {
		const teacher = await testObjects.createTestUser({ roles: ['teacher'] });
		const studentWithoutConsents = await testObjects.createTestUser({ roles: ['student'] });
		const studentWithParentConsent = await testObjects.createTestUser({
			roles: ['student'],
			birthday: '2010-01-01',
		});

		await testObjects.createTestConsent({
			userId: studentWithParentConsent._id,
			parentConsents: [{
				form: 'digital',
				privacyConsent: true,
				termsOfUseConsent: true,
			}],
		});

		const studentWithConsents = await testObjects.createTestUser({ roles: ['student'] });

		await testObjects.createTestConsent({
			userId: studentWithConsents._id,
			userConsent: {
				form: 'digital',
				privacyConsent: true,
				termsOfUseConsent: true,
			},
			parentConsents: [{
				form: 'digital',
				privacyConsent: true,
				termsOfUseConsent: true,
			}],
		});

		const createParams = (status) => ({
			account: {
				userId: teacher._id,
			},
			query: {
				consentStatus: {
					$in: [status],
				},
			},
		});

		const resultMissing = (await adminStudentsService.find(createParams('missing'))).data;
		const idsMissing = resultMissing.map((e) => e._id.toString());
		expect(idsMissing).to.include(studentWithoutConsents._id.toString());
		expect(idsMissing).to.not.include(studentWithParentConsent._id.toString(), studentWithConsents._id.toString());

		const resultParentsAgreed = (await adminStudentsService.find(createParams('parentsAgreed'))).data;
		const idsParentsAgreed = resultParentsAgreed.map((e) => e._id.toString());
		expect(idsParentsAgreed).to.include(studentWithParentConsent._id.toString());
		expect(idsParentsAgreed).to.not.include(
			studentWithoutConsents._id.toString(),
			studentWithConsents._id.toString(),
		);

		const resultOk = (await adminStudentsService.find(createParams('ok'))).data;
		const idsOk = resultOk.map((e) => e._id.toString());
		expect(idsOk).to.include(studentWithConsents._id.toString());
		expect(idsOk).to.not.include(studentWithoutConsents._id.toString(), studentWithParentConsent._id.toString());
	});

	it('can filter by creation date', async () => {
		const dateBefore = Date.now();
		const findUser = await testObjects.createTestUser({ roles: ['student'] });
		const actingUser = await testObjects.createTestUser({ roles: ['administrator'] });
		const dateAfter = Date.now();
		await testObjects.createTestUser({ roles: ['student'] });
		const params = await testObjects.generateRequestParamsFromUser(actingUser);
		params.query = { createdAt: { $gte: dateBefore, $lte: dateAfter } };

		const result = await adminStudentsService.find(params);
		expect(result.total).to.equal(1);
		expect(result.data[0]._id.toString()).to.equal(findUser._id.toString());
	});

<<<<<<< HEAD
=======
	it('pagination should work', async () => {
		const limit = 1;
		let skip = 0;

		const teacher = await testObjects.createTestUser({ roles: ['teacher'] }).catch((err) => {
			logger.warning('Can not create teacher', err);
		});

		expect(teacher).to.not.be.undefined;

		const createParams = () => ({
			account: {
				userId: teacher._id,
			},
			query: {
				$limit: limit,
				$skip: skip,
			},
		});

		const result1 = await adminStudentsService.find(createParams());
		expect(result1.data.length).to.be.equal(1);
		expect(result1.limit).to.be.equal(limit);
		expect(result1.skip).to.be.equal(skip);
		const studentId1 = result1.data[0].id;
		expect(studentId1).to.not.be.undefined;
		skip = 1;

		const result2 = await adminStudentsService.find(createParams());
		expect(result2.data.length).to.be.equal(1);
		expect(result2.limit).to.be.equal(limit);
		expect(result2.skip).to.be.equal(skip);
		const studentId2 = result2.data[0].id;
		expect(studentId2).to.not.be.equal(studentId1);
	});

>>>>>>> 4e8a34a6
	after(async () => {
		await testObjects.cleanup();
	});
});

describe('AdminTeachersService', () => {
	let server;

	before((done) => {
		server = app.listen(0, done);
	});

	after((done) => {
		server.close(done);
	});

	it('is properly registered', () => {
		expect(adminTeachersService).to.not.equal(undefined);
	});

	it('filters teachers correctly', async () => {
		const teacherWithoutConsent = await testObjects.createTestUser({ roles: ['teacher'] });
		const teacherWithConsent = await testObjects.createTestUser({ roles: ['teacher'] });

		await consentService.create({
			userId: teacherWithConsent._id,
			userConsent: {
				form: 'digital',
				privacyConsent: true,
				termsOfUseConsent: true,
			},
		});

		const createParams = (status) => ({
			account: {
				userId: teacherWithoutConsent._id,
			},
			query: {
				consentStatus: {
					$in: [status],
				},
			},
		});

		const resultMissing = (await adminTeachersService.find(createParams('missing'))).data;
		const idsMissing = resultMissing.map((e) => e._id.toString());
		expect(idsMissing).to.include(teacherWithoutConsent._id.toString());
		expect(idsMissing).to.not.include(teacherWithConsent._id.toString());

		const resultParentsAgreed = (await adminTeachersService.find(createParams('parentsAgreed'))).data;
		expect(resultParentsAgreed).to.be.empty;

		const resultOk = (await adminTeachersService.find(createParams('ok'))).data;
		const idsOk = resultOk.map((e) => e._id.toString());
		expect(idsOk).to.include(teacherWithConsent._id.toString());
		expect(idsOk).to.not.include(teacherWithoutConsent._id.toString());
	});

	after(async () => {
		await testObjects.cleanup();
	});
});<|MERGE_RESOLUTION|>--- conflicted
+++ resolved
@@ -273,8 +273,6 @@
 		expect(result.data[0]._id.toString()).to.equal(findUser._id.toString());
 	});
 
-<<<<<<< HEAD
-=======
 	it('pagination should work', async () => {
 		const limit = 1;
 		let skip = 0;
@@ -311,7 +309,6 @@
 		expect(studentId2).to.not.be.equal(studentId1);
 	});
 
->>>>>>> 4e8a34a6
 	after(async () => {
 		await testObjects.cleanup();
 	});
