--- conflicted
+++ resolved
@@ -148,13 +148,8 @@
 			termsOfUseConsent: true,
 			birthday: '2014-12-19T00:00:00Z',
 			password: 'password1',
-<<<<<<< HEAD
-		}, { route: { userid: user._id } });
-		const consentsResult = await app.service('consents/model').find({ query: { userId: user._id } });
-=======
 		}, { route: { userId: user._id } });
 		const consentsResult = await app.service('consents').find({ query: { userId: user._id } });
->>>>>>> 9e4342ab
 		expect(consentsResult).to.not.equal(undefined);
 		expect(consentsResult.total).to.equal(1);
 		const consent = consentsResult.data[0];
